"""A setuptools based setup module
"""
import re
import setuptools

START_TAG = r"^\s*\<\!--.*exclude\s+package.*--\>\s*$"
END_TAG = r"^\s*\<\!--.*end\s+exclude\s+package.*--\>\s*$"

with open("README.md", "r") as fh:
    # exclude lines from readme that dont apply to publication in package
    # for example navigation bar in Readme refers to github relative paths
    long_description = fh.read()
    modified_description_lines = []
    marked = False

    for line in long_description.split("\n"):
        if re.match(START_TAG, line) or re.match(END_TAG, line):
            marked = True
        if not marked:
            modified_description_lines.append(line)
        if re.match(END_TAG, line):
            marked = False

    long_description = "\n".join(modified_description_lines)

package_long_description = """###Databricks Labs Spark Data Generator###

    The Databricks Labs Data Generator can generate realistic synthetic data sets at scale for testing, 
    benchmarking, environment validation and other purposes.
    """

extras_require = {
    'extension': [
        'pydantic>=2.0.0',
        "rapidfuzz>=3.13.0"  # Only pydantic as additional dependency
    ],
    'spec-generators': [
        'databricks-sdk==0.62.0'
    ]
}

setuptools.setup(
    name="dbldatagen",
    version="0.4.0post2",
    author="Ronan Stokes, Databricks",
    description="Databricks Labs -  PySpark Synthetic Data Generator",
    long_description=long_description,
    long_description_content_type="text/markdown",
    url="https://github.com/databrickslabs/data-generator",
    project_urls={
        "Databricks Labs": "https://www.databricks.com/learn/labs",
        "Documentation": "https://databrickslabs.github.io/dbldatagen/public_docs/index.html"
    },
    # order of package declarations is important so do not re-order
    packages=['dbldatagen',
              'dbldatagen.distributions',
              'dbldatagen.constraints',
              'dbldatagen.datasets',
              'dbldatagen.extensions'
              ],
    license="Databricks License",
    classifiers=[
        "Programming Language :: Python :: 3",
        "Operating System :: OS Independent",
        "Topic :: Software Development :: Testing",
        "Intended Audience :: Developers",
        "Intended Audience :: System Administrators"
    ],
<<<<<<< HEAD
    python_requires='>=3.9.21',
    extras_require=extras_require,
=======
    python_requires='>=3.10.12',
>>>>>>> 2beb541a
)<|MERGE_RESOLUTION|>--- conflicted
+++ resolved
@@ -66,10 +66,6 @@
         "Intended Audience :: Developers",
         "Intended Audience :: System Administrators"
     ],
-<<<<<<< HEAD
-    python_requires='>=3.9.21',
+    python_requires='>=3.10.12',
     extras_require=extras_require,
-=======
-    python_requires='>=3.10.12',
->>>>>>> 2beb541a
 )