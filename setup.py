--- conflicted
+++ resolved
@@ -31,11 +31,7 @@
 
 setuptools.setup(
     name="dbldatagen",
-<<<<<<< HEAD
-    version="0.3.2",
-=======
     version="0.3.5",
->>>>>>> 92fad0ce
     author="Ronan Stokes, Databricks",
     description="Databricks Labs -  PySpark Synthetic Data Generator",
     long_description=long_description,
