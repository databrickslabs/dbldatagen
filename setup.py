--- conflicted
+++ resolved
@@ -31,15 +31,7 @@
 
 setuptools.setup(
     name="dbldatagen",
-<<<<<<< HEAD
-<<<<<<< HEAD
-    version="0.3.7a24",
-=======
-    version="0.3.7a23",
->>>>>>> 32ecd136599aa53fbba096897a0f31fe540f4d32
-=======
     version="0.3.6post1",
->>>>>>> 2482dca6
     author="Ronan Stokes, Databricks",
     description="Databricks Labs -  PySpark Synthetic Data Generator",
     long_description=long_description,
