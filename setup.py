"""A setuptools based setup module
"""
import setuptools
import re

START_TAG=r"^\s*\<\!--.*exclude\s+package.*--\>\s*$"
END_TAG=r"^\s*\<\!--.*end\s+exclude\s+package.*--\>\s*$"

with open("README.md", "r") as fh:
    # exclude lines from readme that dont apply to publication in package
    # for example navigation bar in Readme refers to github relative paths
    long_description = fh.read()
    modified_description_lines = []
    marked = False

    for line in long_description.split("\n"):
        if re.match(START_TAG, line) or re.match(END_TAG, line):
            marked = True
        if not marked:
            modified_description_lines.append(line)
        if  re.match(END_TAG, line):
            marked = False

    long_description = "\n".join(modified_description_lines)

package_long_description = """###Databricks Labs Spark Data Generator###

    The Databricks Labs Data Generator can generate realistic synthetic data sets at scale for testing, 
    benchmarking, environment validation and other purposes.
    """

setuptools.setup(
    name="dbldatagen",
    version="0.3.6post1",
    author="Ronan Stokes, Databricks",
    description="Databricks Labs -  PySpark Synthetic Data Generator",
    long_description=long_description,
    long_description_content_type="text/markdown",
    url="https://github.com/databrickslabs/data-generator",
    project_urls={
        "Databricks Labs": "https://www.databricks.com/learn/labs",
        "Documentation": "https://databrickslabs.github.io/dbldatagen/public_docs/index.html"
},
    packages=['dbldatagen',
<<<<<<< HEAD
              'dbldatagen.datasets',
              'dbldatagen.distributions',
=======
              'dbldatagen.distributions',
              'dbldatagen.constraints'
>>>>>>> 82ce5ceb
              ],
    license="Databricks License",
    classifiers=[
        "Programming Language :: Python :: 3",
        "Operating System :: OS Independent",
        "Topic :: Software Development :: Testing",
        "Intended Audience :: Developers",
        "Intended Audience :: System Administrators"
    ],
    python_requires='>=3.8.10',
)<|MERGE_RESOLUTION|>--- conflicted
+++ resolved
@@ -42,13 +42,9 @@
         "Documentation": "https://databrickslabs.github.io/dbldatagen/public_docs/index.html"
 },
     packages=['dbldatagen',
-<<<<<<< HEAD
+              'dbldatagen.constraints'
               'dbldatagen.datasets',
-              'dbldatagen.distributions',
-=======
-              'dbldatagen.distributions',
-              'dbldatagen.constraints'
->>>>>>> 82ce5ceb
+              'dbldatagen.distributions'
               ],
     license="Databricks License",
     classifiers=[
