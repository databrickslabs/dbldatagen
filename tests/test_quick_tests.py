--- conflicted
+++ resolved
@@ -245,11 +245,8 @@
                         .withIdOutput()
                         .withColumn("val1", IntegerType(), unique_values=100)
                         .withColumn("val2", IntegerType(), minValue=1, maxValue=100)
-<<<<<<< HEAD
                         .withColumn("str2", StringType(), format="test %s", baseColumn=["val1", "val2"],
-=======
                         .withColumn("str2", StringType(), format="test %s", base_column=["val1", "val2"],
->>>>>>> 98aa3a24
                                     base_column_type="values")
                         )
 
@@ -265,11 +262,7 @@
                         .withIdOutput()
                         .withColumn("val1", IntegerType(), unique_values=100)
                         .withColumn("val2", IntegerType(), minValue=1, maxValue=100)
-<<<<<<< HEAD
                         .withColumn("str2", StringType(), format="test %s", baseColumn=["val1", "val2"],
-=======
-                        .withColumn("str2", StringType(), format="test %s", base_column=["val1", "val2"],
->>>>>>> 98aa3a24
                                     base_column_type="hash")
                         )
 
@@ -285,11 +278,7 @@
                         .withIdOutput()
                         .withColumn("val1", IntegerType(), unique_values=100)
                         .withColumn("val2", IntegerType(), minValue=1, maxValue=100)
-<<<<<<< HEAD
                         .withColumn("str6", StringType(), template=r"\v0 \v1", baseColumn=["val1", "val2"])
-=======
-                        .withColumn("str6", StringType(), template=r"\v0 \v1", base_column=["val1", "val2"])
->>>>>>> 98aa3a24
                         )
 
         formattedDF = testDataSpec.build(withTempView=True)
@@ -427,11 +416,7 @@
                         .withIdOutput()
                         .withColumn("val1", IntegerType(), minValue=100, maxValue=1, step=-1)
                         .withColumn("val2", IntegerType(), minValue=100, maxValue=1, step=-3, unique_values=5)
-<<<<<<< HEAD
                         .withColumn("val3", IntegerType(), dataRange=NRange(100, 1, -1), unique_values=5)
-=======
-                        .withColumn("val3", IntegerType(), data_range=NRange(100, 1, -1), unique_values=5)
->>>>>>> 98aa3a24
                         .withColumn("val4", IntegerType(), minValue=1, maxValue=100, step=3, unique_values=5)
                         .withColumn("code1b", IntegerType(), minValue=1, maxValue=100)
                         .withColumn("code1c", IntegerType(), minValue=1, maxValue=200, unique_values=100)
