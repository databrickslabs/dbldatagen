import unittest

from pyspark.sql.types import ByteType, ShortType, DoubleType, LongType, DecimalType
from pyspark.sql.types import IntegerType, StringType, FloatType
import pyspark.sql.functions as F

import dbldatagen as dg

spark = dg.SparkSingleton.getLocalInstance("unit tests")


class TestTypes(unittest.TestCase):
    row_count = 1000
    column_count = 50

    def setUp(self):
        print("setting up")

    @classmethod
    def setUpClass(cls):
        print("setting up class")

    def test_basic_types(self):
        id_partitions = 4
        testdata_defn = (
<<<<<<< HEAD
            datagen.DataGenerator(name="basic_dataset", rows=100000, partitions=id_partitions, verbose=True)
=======
            dg.DataGenerator(name="basic_dataset", rows=100000, partitions=id_partitions, verbose=True)
>>>>>>> 98aa3a24
                .withColumn("code1", IntegerType(), minValue=1, maxValue=20, step=1)
                .withColumn("code2", LongType(), maxValue=1000, step=5)
                .withColumn("code3", IntegerType(), minValue=100, maxValue=200, step=1, random=True)
                .withColumn("xcode", StringType(), values=["a", "test", "value"], random=True)
                .withColumn("rating", FloatType(), minValue=1.0, maxValue=5.0, step=0.00001, random=True)
                .withColumn("drating", DoubleType(), minValue=1.0, maxValue=5.0, step=0.00001, random=True))

        df = testdata_defn.build().cache()
        df.printSchema()

        df.show()

        # check column types

        self.assertEqual(IntegerType(), df.schema.fields[0].dataType)
        self.assertEqual(LongType(), df.schema.fields[1].dataType)
        self.assertEqual(IntegerType(), df.schema.fields[2].dataType)
        self.assertEqual(StringType(), df.schema.fields[3].dataType)
        self.assertEqual(FloatType(), df.schema.fields[4].dataType)
        self.assertEqual(DoubleType(), df.schema.fields[5].dataType)

    def test_reduced_range_types(self):
        num_rows = 1000000
        id_partitions = 4
        testdata_defn = (
            dg.DataGenerator(name="basic_dataset", rows=num_rows, partitions=id_partitions, verbose=True)
                .withColumn("basic_byte", ByteType())
                .withColumn("basic_short", ShortType())
                .withColumn("code1", ByteType(), minValue=1, maxValue=20, step=1)
                .withColumn("code2", ShortType(), maxValue=1000, step=5))

        testdata_defn.build().createOrReplaceTempView("testdata")
        df = spark.sql("select * from testdata order by basic_short desc, basic_byte desc")

        self.assertEqual(df.count(), num_rows)

        # check that range of code1 and code2 matches expectations
        df_min_max = df.agg(F.min("code1").alias("min_code1"),
                            F.max("code1").alias("max_code1"),
                            F.min("code2").alias("min_code2"),
                            F.max("code2").alias("max_code2"))

        limits = df_min_max.collect()[0]
        self.assertEqual(limits["min_code2"], 0)
        self.assertEqual(limits["min_code1"], 1)
        self.assertEqual(limits["max_code2"], 1000)
        self.assertEqual(limits["max_code1"], 20)

        # check expected types
        types = {x.name: x.dataType for x in df.schema.fields}
        self.assertEqual(type(types["basic_byte"]), type(ByteType()))
        self.assertEqual(type(types["basic_short"]), type(ShortType()))
        self.assertEqual(type(types["code1"]), type(ByteType()))
        self.assertEqual(type(types["code2"]), type(ShortType()))

    @unittest.expectedFailure
    def test_out_of_range_types(self):
        id_partitions = 4
        testdata_defn = (
            dg.DataGenerator(name="basic_dataset", rows=1000000, partitions=id_partitions, verbose=True)
                .withColumn("basic_byte", ByteType())
                .withColumn("basic_short", ShortType())
                .withColumn("code1", ByteType(), minValue=1, maxValue=400, step=1))

        testdata_defn.build().createOrReplaceTempView("testdata")
        spark.sql("select * from testdata order by basic_short desc, basic_byte desc").show()

    def test_for_reverse_range(self):
        id_partitions = 4
        testdata_defn = (
            dg.DataGenerator(name="basic_dataset", rows=1000000, partitions=id_partitions, verbose=True)
                .withColumn("basic_byte", ByteType())
                .withColumn("basic_short", ShortType())
                .withColumn("code1", ByteType(), minValue=127, maxValue=1, step=-1))

        df = testdata_defn.build().limit(130)
        data_row1 = df.collect()
        print(data_row1[0])
        self.assertEqual(data_row1[0]["code1"], 127, "row0")
        self.assertEqual(data_row1[1]["code1"], 126, "row1")
        self.assertEqual(data_row1[126]["code1"], 1, "row127")
        self.assertEqual(data_row1[127]["code1"], 127, "row128")

    def test_for_reverse_range2(self):
        id_partitions = 4
        testdata_defn = (
            dg.DataGenerator(name="basic_dataset", rows=1000000, partitions=id_partitions, verbose=True)
                .withColumn("basic_byte", ByteType())
                .withColumn("basic_short", ShortType())
                .withColumn("code1", ByteType(), minValue=127, maxValue=1, step=-1)
        )

        df = testdata_defn.build().limit(130)
        testdata_defn.explain()
        df.show()

    def test_for_values_with_multi_column_dependencies(self):
        id_partitions = 4
        code_values = ["aa", "bb", "cc", "dd", "ee", "ff"]
        testdata_defn = (
            dg.DataGenerator(name="basic_dataset", rows=1000000, partitions=id_partitions, verbose=True)
                .withColumn("basic_byte", ByteType())
                .withColumn("basic_short", ShortType())
                .withColumn("code1", StringType(),
                            values=code_values,
                            baseColumn=["basic_byte", "basic_short"])
        )

        df = testdata_defn.build().where("code1 is  null")

        testdata_defn.explain()

        self.assertEqual(df.count(), 0)

        df2 = testdata_defn.build()

        # check unique codes
        unique_code1_count = df2.agg(F.countDistinct("code1").alias("code_count")).collect()[0]["code_count"]
        self.assertEqual(unique_code1_count, 6)

        unique_codes = [x["code1"] for x in df2.select("code1").distinct().collect()]

        self.assertEqual(set(unique_codes), set(code_values))

    def test_for_values_with_single_column_dependencies(self):
        id_partitions = 4
        testdata_defn = (
            dg.DataGenerator(name="basic_dataset", rows=1000000, partitions=id_partitions, verbose=True)
                .withColumn("basic_byte", ByteType())
                .withColumn("basic_short", ShortType())
                .withColumn("code1", StringType(),
                            values=["aa", "bb", "cc", "dd", "ee", "ff"],
                            baseColumn=["basic_byte"])
        )
        df = testdata_defn.build().where("code1 is  null")
        self.assertEqual(df.count(), 0)

    def test_for_values_with_single_column_dependencies2(self):
        id_partitions = 4
        rows_wanted = 1000000
        testdata_defn = (
            dg.DataGenerator(name="basic_dataset", rows=rows_wanted, partitions=id_partitions, verbose=True)
                .withIdOutput()
                .withColumn("basic_byte", ByteType())
                .withColumn("basic_short", ShortType())
                .withColumn("code1", StringType(),
                            values=["aa", "bb", "cc", "dd", "ee", "ff"],
                            baseColumn=["basic_byte"])
        )
        df = testdata_defn.build()
        # df.show()
        testdata_defn.explain()
        self.assertEqual(df.count(), rows_wanted)

    def test_for_values_with_default_column_dependencies(self):
        id_partitions = 4
        testdata_defn = (
            dg.DataGenerator(name="basic_dataset", rows=1000000, partitions=id_partitions, verbose=True)
                .withColumn("basic_byte", ByteType())
                .withColumn("basic_short", ShortType())
                .withColumn("code1", StringType(),
                            values=["aa", "bb", "cc", "dd", "ee", "ff"])
        )
        df = testdata_defn.build().where("code1 is  null")
        self.assertEqual(df.count(), 0)
        testdata_defn.explain()

    def test_for_weighted_values_with_default_column_dependencies(self):
        id_partitions = 4
        testdata_defn = (
            dg.DataGenerator(name="basic_dataset", rows=1000000, partitions=id_partitions, verbose=True)
                .withColumn("basic_byte", ByteType())
                .withColumn("basic_short", ShortType())
                .withColumn("code1", StringType(),
                            values=["aa", "bb", "cc", "dd", "ee", "ff"],
                            weights=[1, 2, 3, 4, 5, 6])
        )
        df = testdata_defn.build().where("code1 is  null")
        self.assertEqual(df.count(), 0)

    def test_for_weighted_values_with_default_column_dependencies2(self):
        id_partitions = 4
        testdata_defn = (
            dg.DataGenerator(name="basic_dataset", rows=1000000, partitions=id_partitions, verbose=True)
                .withIdOutput()
                .withColumn("basic_byte", ByteType())
                .withColumn("basic_short", ShortType())
                .withColumn("code1", StringType(),
                            values=["aa", "bb", "cc", "dd", "ee", "ff"],
                            weights=[1, 2, 3, 4, 5, 6])
        )
        df = testdata_defn.build().where("code1 is null")
        df.show()

    @unittest.expectedFailure
    def test_out_of_range_types2(self):
        id_partitions = 4
        testdata_defn = (
            dg.DataGenerator(name="basic_dataset", rows=1000000, partitions=id_partitions, verbose=True)
                .withColumn("basic_byte", ByteType())
                .withColumn("basic_short", ShortType())

                .withColumn("code2", ShortType(), maxValue=80000, step=5))

        testdata_defn.build().createOrReplaceTempView("testdata")
        spark.sql("select * from testdata order by basic_short desc, basic_byte desc").show()

    def test_short_types1(self):
        id_partitions = 4
        testdata_defn = (
            dg.DataGenerator(name="basic_dataset", rows=1000000, partitions=id_partitions, verbose=True)
                .withColumn("bb", ByteType(), unique_values=100)
                .withColumn("basic_short", ShortType())

                .withColumn("code2", ShortType(), maxValue=10000, step=5))

        testdata_defn.build().createOrReplaceTempView("testdata")
        data_row = spark.sql("select min(bb) as min_bb, max(bb) as max_bb from testdata ").limit(1).collect()
        self.assertEqual(data_row[0]["min_bb"], 1, "row0")
        self.assertEqual(data_row[0]["max_bb"], 100, "row1")

    def test_short_types1a(self):
        id_partitions = 4
        testdata_defn = (
<<<<<<< HEAD
            datagen.DataGenerator(name="basic_dataset", rows=1000000, partitions=id_partitions, verbose=True)
=======
            dg.DataGenerator(name="basic_dataset", rows=1000000, partitions=id_partitions, verbose=True)
>>>>>>> 98aa3a24
                .withColumn("bb", ByteType(), minValue=35, maxValue=72)
                .withColumn("basic_short", ShortType())

                .withColumn("code2", ShortType(), maxValue=10000, step=5))

        testdata_defn.build().createOrReplaceTempView("testdata")
        data_row = spark.sql("select min(bb) as min_bb, max(bb) as max_bb from testdata ").limit(1).collect()
        self.assertEqual(data_row[0]["min_bb"], 35, "row0")
        self.assertEqual(data_row[0]["max_bb"], 72, "row1")

    def test_short_types1b(self):
        id_partitions = 4

        # result should be the same whether using `minValue` or `min` as options
        testdata_defn = (
            dg.DataGenerator(name="basic_dataset", rows=1000000, partitions=id_partitions, verbose=True)
                .withColumn("bb", ByteType(), minValue=35, maxValue=72)
                .withColumn("basic_short", ShortType())
                .withColumn("code2", ShortType(), maxValue=10000, step=5))

        testdata_defn.build().createOrReplaceTempView("testdata")
        data_row = spark.sql("select min(bb) as min_bb, max(bb) as max_bb from testdata ").limit(1).collect()
        self.assertEqual(data_row[0]["min_bb"], 35, "row0")
        self.assertEqual(data_row[0]["max_bb"], 72, "row1")

    def test_short_types2(self):
        id_partitions = 4
        testdata_defn = (
            dg.DataGenerator(name="basic_dataset", rows=1000000, partitions=id_partitions, verbose=True)
                .withColumn("bb", ByteType(), unique_values=100)
                .withColumn("basic_short", ShortType())

                .withColumn("code2", ShortType(), maxValue=4000, step=5))

        testdata_defn.build().show()

    def test_decimal(self):
        id_partitions = 4
        testdata_defn = (
            dg.DataGenerator(name="basic_dataset", rows=1000000, partitions=id_partitions, verbose=True)
                .withIdOutput()
                .withColumn("code1", DecimalType(10, 3))
                .withColumn("code2", DecimalType(10, 5))
                .withColumn("code3", DecimalType(10, 5), minValue=1.0, maxValue=1000.0)
                .withColumn("code4", DecimalType(10, 5), random=True, continuous=True)
                .withColumn("code5", DecimalType(10, 5), minValue=1.0, maxValue=1000.0, random=True, continuous=True))

        df = testdata_defn.build()
        df.show()

    def test_decimal2(self):
        id_partitions = 4
        testdata_defn = (
            dg.DataGenerator(name="basic_dataset", rows=1000000, partitions=id_partitions, verbose=True)
                .withIdOutput()
                .withColumn("code1", DecimalType(10, 3))
                .withColumn("code2", DecimalType(10, 5))
                .withColumn("code3", DecimalType(10, 5), minValue=1.0, maxValue=1000.0)
                .withColumn("code4", DecimalType(10, 5), random=True, continuous=True)
                .withColumn("code5", DecimalType(10, 5), minValue=1.0, maxValue=1000.0, random=True, continuous=True))

        testdata_defn.build().createOrReplaceTempView("testdata")

    def test_decimal_min_and_max_values(self):
        id_partitions = 4
        testdata_defn = (
            dg.DataGenerator(name="basic_dataset", rows=1000000, partitions=id_partitions, verbose=True)

                .withIdOutput()
                .withColumn("group1", IntegerType(), expr="1")
                .withColumn("code1", DecimalType(10, 3))
                .withColumn("code2", DecimalType(10, 5))
                .withColumn("code3", DecimalType(10, 5), minValue=1.0, maxValue=1000.0)
                .withColumn("code4", DecimalType(10, 5), random=True, continuous=True)
                .withColumn("code5", DecimalType(10, 5), minValue=2.0, maxValue=2000.0, random=True, continuous=True))

        testdata_defn.build().createOrReplaceTempView("testdata")

        df2 = spark.sql("""select min(code1) as min1, max(code1) as max1, 
                            min(code2) as min2, 
                            max(code2) as max2 ,
                            min(code3) as min3, 
                            max(code3) as max3,
                            min(code4) as min4, 
                            max(code4) as max4,
                            min(code5) as min5, 
                            max(code5) as max5 
                           from testdata group by group1 """)

        results = df2.collect()[0]

        print(results)

        min1, min2, min3, min4, min5 = results['max1'], results['min2'], results['min3'], results['min4'], results[
            'min5']
        max1, max2, max3, max4, max5 = results['max1'], results['max2'], results['max3'], results['max4'], results[
            'max5']

        self.assertGreaterEqual(min1, 0.0)
        self.assertGreaterEqual(min2, 0.0)
        self.assertGreaterEqual(min3, 1.0)
        self.assertGreaterEqual(min4, 0.0)
        self.assertGreaterEqual(min5, 2.0)

        self.assertLessEqual(max1, 9999999.999)
        self.assertLessEqual(max2, 99999.99999)
        self.assertLessEqual(max3, 1000.0)
        self.assertLessEqual(max4, 99999.99999)
        self.assertLessEqual(max5, 2000.0)

# run the tests
# if __name__ == '__main__':
#  print("Trying to run tests")
#  unittest.main(argv=['first-arg-is-ignored'],verbosity=2,exit=False)

# def runTests(suites):
#    suite = unittest.TestSuite()
#    result = unittest.TestResult()
#    for testSuite in suites:
#        suite.addTest(unittest.makeSuite(testSuite))
#    runner = unittest.TextTestRunner()
#    print(runner.run(suite))


# runTests([TestBasicOperation])<|MERGE_RESOLUTION|>--- conflicted
+++ resolved
@@ -23,11 +23,7 @@
     def test_basic_types(self):
         id_partitions = 4
         testdata_defn = (
-<<<<<<< HEAD
-            datagen.DataGenerator(name="basic_dataset", rows=100000, partitions=id_partitions, verbose=True)
-=======
             dg.DataGenerator(name="basic_dataset", rows=100000, partitions=id_partitions, verbose=True)
->>>>>>> 98aa3a24
                 .withColumn("code1", IntegerType(), minValue=1, maxValue=20, step=1)
                 .withColumn("code2", LongType(), maxValue=1000, step=5)
                 .withColumn("code3", IntegerType(), minValue=100, maxValue=200, step=1, random=True)
@@ -252,11 +248,7 @@
     def test_short_types1a(self):
         id_partitions = 4
         testdata_defn = (
-<<<<<<< HEAD
-            datagen.DataGenerator(name="basic_dataset", rows=1000000, partitions=id_partitions, verbose=True)
-=======
-            dg.DataGenerator(name="basic_dataset", rows=1000000, partitions=id_partitions, verbose=True)
->>>>>>> 98aa3a24
+            dg.DataGenerator(name="basic_dataset", rows=1000000, partitions=id_partitions, verbose=True)
                 .withColumn("bb", ByteType(), minValue=35, maxValue=72)
                 .withColumn("basic_short", ShortType())
 
