import logging
import unittest
from datetime import timedelta

<<<<<<< HEAD
from databrickslabs_testdatagenerator import ensure, mkBoundsList, coalesce_values, deprecated, SparkSingleton, \
=======
from dbldatagen import ensure, mkBoundsList, coalesce_values, deprecated, SparkSingleton, \
>>>>>>> 98aa3a24
    parse_time_interval

spark = SparkSingleton.getLocalInstance("unit tests")


class TestUtils(unittest.TestCase):
    x = 1

    def setUp(self):
        print("setting up")
        FORMAT = '%(asctime)-15s %(message)s'
        logging.basicConfig(format=FORMAT)

    @classmethod
    def setUpClass(cls):
        pass

    @deprecated("testing deprecated")
    def testDeprecatedMethod(self):
        pass

    @unittest.expectedFailure
    def test_ensure(self):
        ensure(1 == 2, "Expected error")

    def testMkBoundsList1(self):
        """ Test utils mkBoundsList"""
        test = mkBoundsList(None, 1)

        self.assertEqual(len(test), 2)

        test2 = mkBoundsList(None, [1, 1])

        self.assertEqual(len(test2), 2)

    def testCoalesce(self):
        """ Test utils coalesce function"""
        result = coalesce_values(None, 1)

        self.assertEqual(result, 1)

        result2 = coalesce_values(3, None, 1)

        self.assertEqual(result2, 3)

        result3 = coalesce_values(None, None, None)

        self.assertIsNone(result3)

    def testParseTimeInterval1(self):
        interval = parse_time_interval("1 hours")
        self.assertEqual(timedelta(hours=1), interval)

    def testParseTimeInterval2(self):
        interval = parse_time_interval("1 hours, 2 seconds")
        self.assertEqual(timedelta(hours=1, seconds=2), interval)

    def testParseTimeInterval3(self):
        interval = parse_time_interval("1 hours, 2 minutes")
        self.assertEqual(timedelta(hours=1, minutes=2), interval)

    def testParseTimeInterval4(self):
        interval = parse_time_interval("4 days, 1 hours, 2 minutes")
        self.assertEqual(timedelta(days=4, hours=1, minutes=2), interval)

    def testParseTimeInterval1a(self):
        interval = parse_time_interval("hours=1")
        self.assertEqual(timedelta(hours=1), interval)

    def testParseTimeInterval2a(self):
        interval = parse_time_interval("hours=1, seconds = 2")
        self.assertEqual(timedelta(hours=1, seconds=2), interval)

    def testParseTimeInterval3a(self):
        interval = parse_time_interval("1 hours, minutes = 2")
        self.assertEqual(timedelta(hours=1, minutes=2), interval)

    def testParseTimeInterval4a(self):
        interval = parse_time_interval("days=4, hours=1, minutes=2")
        self.assertEqual(timedelta(days=4, hours=1, minutes=2), interval)


# run the tests
# if __name__ == '__main__':
#  print("Trying to run tests")
#  unittest.main(argv=['first-arg-is-ignored'],verbosity=2,exit=False)

# def runTests(suites):
#    suite = unittest.TestSuite()
#    result = unittest.TestResult()
#    for testSuite in suites:
#        suite.addTest(unittest.makeSuite(testSuite))
#    runner = unittest.TextTestRunner()
#    print(runner.run(suite))


# runTests([TestBasicOperation])<|MERGE_RESOLUTION|>--- conflicted
+++ resolved
@@ -2,11 +2,7 @@
 import unittest
 from datetime import timedelta
 
-<<<<<<< HEAD
-from databrickslabs_testdatagenerator import ensure, mkBoundsList, coalesce_values, deprecated, SparkSingleton, \
-=======
 from dbldatagen import ensure, mkBoundsList, coalesce_values, deprecated, SparkSingleton, \
->>>>>>> 98aa3a24
     parse_time_interval
 
 spark = SparkSingleton.getLocalInstance("unit tests")
