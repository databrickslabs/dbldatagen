import unittest
from datetime import timedelta, datetime, date

import pyspark.sql.functions as F
from pyspark.sql.types import DoubleType, ShortType, LongType, DecimalType, ByteType, DateType
from pyspark.sql.types import IntegerType, StringType, FloatType, TimestampType

import dbldatagen as dg
from dbldatagen import DateRange

# build spark session

# global spark

spark = dg.SparkSingleton.getLocalInstance("ranged values")


class TestRangedValuesAndDates(unittest.TestCase):
    def setUp(self):
        print("setting up")

    def test_date_range_object(self):
        x = DateRange("2017-10-01 00:00:00",
                      "2018-10-06 11:55:00",
                      "days=7")
        print("date range", x)
        print("minValue", datetime.fromtimestamp(x.minValue))
        print("maxValue", datetime.fromtimestamp(x.maxValue))

        # validation statements
        interval = timedelta(days=7, hours=0)
        start = datetime(2017, 10, 1, 0, 0, 0)
        end = datetime(2018, 10, 6, 11, 55, 0)

        self.assertEqual(start, datetime.fromtimestamp(x.minValue))
        # note end is normalized to max value, which may be less than desired max value due to interval range
        self.assertGreaterEqual(end, datetime.fromtimestamp(x.maxValue))
        self.assertEqual(interval, x.interval)

    def test_date_range_object2(self):
        interval = timedelta(days=7, hours=0)
        start = datetime(2017, 10, 1, 0, 0, 0)
        end = datetime(2018, 10, 6, 11, 55, 0)

        x = DateRange(start, end, interval)
        print("date range", x)
        print("minValue", datetime.fromtimestamp(x.minValue))
        print("maxValue", datetime.fromtimestamp(x.maxValue))
        print("minValue gm", datetime.utcfromtimestamp(x.minValue))
        print("maxValue gm", datetime.utcfromtimestamp(x.maxValue))

        # TODO: add validation statement
        self.assertEqual(start, datetime.fromtimestamp(x.minValue))
        # note end is normalized to max value, which may be less than desired max value due to interval range
        self.assertGreaterEqual(end, datetime.fromtimestamp(x.maxValue))
        self.assertEqual(interval, x.interval)

    def test_basic_dates(self):
        '''test dates with explicit range'''
        interval = timedelta(days=7, hours=1)
        start = datetime(2017, 10, 1, 0, 0, 0)
        end = datetime(2018, 10, 1, 6, 0, 0)

        testDataDF = (dg.DataGenerator(sparkSession=spark, name="test_data_set1", rows=1000, partitions=4)
                      .withIdOutput()
                      .withColumn("last_sync_dt", "timestamp", begin=start, end=end, interval=interval, random=True)
                      .build()
                      )

        self.assertIsNotNone(testDataDF.schema)
        self.assertIs(type(testDataDF.schema.fields[1].dataType), type(TimestampType()))

        # validation statements
        df_min_and_max = testDataDF.agg(F.min("last_sync_dt").alias("min_ts"), F.max("last_sync_dt").alias("max_ts"))

        min_and_max = df_min_and_max.collect()[0]
        min_ts = min_and_max['min_ts']
        max_ts = min_and_max['max_ts']
        self.assertGreaterEqual(min_ts, start)
        self.assertLessEqual(max_ts, end)

        count_distinct = testDataDF.select(F.countDistinct("last_sync_dt")).collect()[0][0]
        self.assertLessEqual(10, count_distinct)

    def test_basic_dates_non_random(self):
        '''test dates with explicit range'''
        interval = timedelta(days=7, hours=1)
        start = datetime(2017, 10, 1, 0, 0, 0)
        end = datetime(2018, 10, 1, 6, 0, 0)

        testDataDF = (dg.DataGenerator(sparkSession=spark, name="test_data_set1", rows=1000, partitions=4)
                      .withIdOutput()
                      .withColumn("last_sync_dt", "timestamp", begin=start, end=end, interval=interval)
                      .build()
                      )

        self.assertIsNotNone(testDataDF.schema)
        self.assertIs(type(testDataDF.schema.fields[1].dataType), type(TimestampType()))

        # validation statements
        df_min_and_max = testDataDF.agg(F.min("last_sync_dt").alias("min_ts"), F.max("last_sync_dt").alias("max_ts"))

        min_and_max = df_min_and_max.collect()[0]
        min_ts = min_and_max['min_ts']
        max_ts = min_and_max['max_ts']
        self.assertGreaterEqual(min_ts, start)
        self.assertLessEqual(max_ts, end)

        count_distinct = testDataDF.select(F.countDistinct("last_sync_dt")).collect()[0][0]
        self.assertLessEqual(10, count_distinct)

    def test_basic_dates_minimal(self):
        '''test dates with just unique values'''
<<<<<<< HEAD
        testDataDF = (datagen.DataGenerator(sparkSession=spark, name="test_data_set1", rows=10000, partitions=4)
=======
        testDataDF = (dg.DataGenerator(sparkSession=spark, name="test_data_set1", rows=10000, partitions=4)
>>>>>>> 98aa3a24
                      .withIdOutput()
                      .withColumn("last_sync_dt", "date", unique_values=100, random=True)
                      .withColumn("last_sync_dt2", "date", unique_values=100, base_column_type="values")
                      .withColumn("last_sync_dt3", "date", unique_values=300, base_column_type="values")
                      .withColumn("last_sync_dt4", "date", unique_values=300, random=True)
                      .build()
                      )

        self.assertIsNotNone(testDataDF.schema)
        self.assertIs(type(testDataDF.schema.fields[1].dataType), type(DateType()))
        self.assertIs(type(testDataDF.schema.fields[2].dataType), type(DateType()))
        self.assertIs(type(testDataDF.schema.fields[3].dataType), type(DateType()))
        self.assertIs(type(testDataDF.schema.fields[4].dataType), type(DateType()))

        # validation statements
        df_min_and_max = testDataDF.agg(F.min("last_sync_dt").alias("min_dt1"),
                                        F.max("last_sync_dt").alias("max_dt1"),
                                        F.min("last_sync_dt2").alias("min_dt2"),
                                        F.max("last_sync_dt2").alias("max_dt2"),
                                        F.min("last_sync_dt3").alias("min_dt3"),
                                        F.max("last_sync_dt3").alias("max_dt3"),
                                        F.min("last_sync_dt4").alias("min_dt4"),
                                        F.max("last_sync_dt4").alias("max_dt4"),
                                        )

        min_and_max = df_min_and_max.collect()[0]
        self.assertGreaterEqual(min_and_max['min_dt1'], DateRange.DEFAULT_START_DATE)
        self.assertGreaterEqual(min_and_max['min_dt2'], DateRange.DEFAULT_START_DATE)
        self.assertGreaterEqual(min_and_max['min_dt3'], DateRange.DEFAULT_START_DATE)
        self.assertGreaterEqual(min_and_max['min_dt4'], DateRange.DEFAULT_START_DATE)
        self.assertLessEqual(min_and_max['max_dt1'], DateRange.DEFAULT_END_DATE)
        self.assertLessEqual(min_and_max['max_dt2'], DateRange.DEFAULT_END_DATE)
        self.assertLessEqual(min_and_max['max_dt3'], DateRange.DEFAULT_END_DATE)
        self.assertLessEqual(min_and_max['max_dt4'], DateRange.DEFAULT_END_DATE)

        count_distinct = testDataDF.select(F.countDistinct("last_sync_dt"),
                                           F.countDistinct("last_sync_dt2"),
                                           F.countDistinct("last_sync_dt3"),
                                           F.countDistinct("last_sync_dt4"),
                                           ).collect()[0]
        self.assertLessEqual( count_distinct[0], 100)
        self.assertLessEqual( count_distinct[1], 100)
        self.assertLessEqual( count_distinct[2], 300)
        self.assertLessEqual(count_distinct[3], 300)

    def test_date_range1(self):
        '''test timestamps with explicit range'''
        interval = timedelta(days=1, hours=1)
        start = datetime(2017, 10, 1, 0, 0, 0)
        end = datetime(2018, 10, 1, 6, 0, 0)

        testDataDF = (dg.DataGenerator(sparkSession=spark, name="test_data_set1", rows=1000, partitions=4)
                      .withIdOutput()
                      .withColumn("last_sync_dt", "timestamp", begin=start, end=end, interval=interval, random=True)
                      .withColumn("last_sync_dt1", "timestamp",
                                  dataRange=DateRange(start, end, interval), random=True)

                      .build()
                      )

        self.assertIsNotNone(testDataDF.schema)
        self.assertIs(type(testDataDF.schema.fields[2].dataType), type(TimestampType()))

        # validation statements
        df_min_and_max = testDataDF.agg(F.min("last_sync_dt1").alias("min_ts"), F.max("last_sync_dt1").alias("max_ts"))

        min_and_max = df_min_and_max.collect()[0]
        min_ts = min_and_max['min_ts']
        max_ts = min_and_max['max_ts']
        self.assertGreaterEqual(min_ts, start)
        self.assertLessEqual(max_ts, end)

        count_distinct = testDataDF.select(F.countDistinct("last_sync_dt1")).collect()[0][0]
        self.assertLessEqual(10, count_distinct)

    def test_date_range2(self):
        #interval = timedelta(days=1, hours=1)
        start = datetime(2017, 10, 1, 0, 0, 0)
        end = datetime(2018, 10, 6, 0, 0, 0)

        testDataDF = (dg.DataGenerator(sparkSession=spark, name="test_data_set1", rows=1000, partitions=4)
                      .withIdOutput()
                      .withColumn("last_sync_dt1", "timestamp",
                                  dataRange=DateRange("2017-10-01 00:00:00",
                                                       "2018-10-06 00:00:00",
                                                       "days=1,hours=1"), random=True)

                      .build()
                      )

        self.assertIsNotNone(testDataDF.schema)
        self.assertIs(type(testDataDF.schema.fields[1].dataType), type(TimestampType()))

        # validation statement
        df_min_and_max = testDataDF.agg(F.min("last_sync_dt1").alias("min_ts"), F.max("last_sync_dt1").alias("max_ts"))

        min_and_max = df_min_and_max.collect()[0]
        min_ts = min_and_max['min_ts']
        max_ts = min_and_max['max_ts']
        self.assertGreaterEqual(min_ts, start)
        self.assertLessEqual(max_ts, end)

    def test_date_range3(self):
        start = date(2017, 10, 1)
        end = date(2018, 10, 6)

        testDataDF = (dg.DataGenerator(sparkSession=spark, name="test_data_set1", rows=1000, partitions=4)
                      .withIdOutput()
                      .withColumn("last_sync_date", "date",
                                  dataRange=DateRange("2017-10-01 00:00:00",
                                                       "2018-10-06 11:55:00",
                                                       "days=7"), random=True)

                      .build()
                      )

        self.assertIsNotNone(testDataDF.schema)
        self.assertIs(type(testDataDF.schema.fields[1].dataType), type(DateType()))

        # validation statements
        df_min_and_max = testDataDF.agg(F.min("last_sync_date").alias("min_dt"),
                                        F.max("last_sync_date").alias("max_dt"))

        min_and_max = df_min_and_max.collect()[0]
        min_dt = min_and_max['min_dt']
        max_dt = min_and_max['max_dt']
        self.assertGreaterEqual(min_dt, start)
        self.assertLessEqual(max_dt, end)

        df_outside1 = testDataDF.where("last_sync_date > '2018-10-06' ")
        self.assertEqual(df_outside1.count(), 0)

        df_outside2 = testDataDF.where("last_sync_date < '2017-10-01' ")
        self.assertEqual(df_outside2.count(), 0)

    def test_date_range3a(self):
        testDataDF = (dg.DataGenerator(sparkSession=spark, name="test_data_set1", rows=1000, partitions=4)
                      .withIdOutput()
                      .withColumn("last_sync_date", "date",
                                  dataRange=DateRange("2017-10-01 00:00:00",
                                                       "2018-10-06 00:00:00",
                                                       "days=7"))

                      .build()
                      )

        print("schema", testDataDF.schema)
        testDataDF.printSchema()

        testDataDF.limit(100).show()

        df_outside1 = testDataDF.where("last_sync_date > '2018-10-06' ")
        df_outside1.show()
        self.assertEqual(df_outside1.count(), 0)

        df_outside2 = testDataDF.where("last_sync_date < '2017-10-01' ")
        df_outside2.show()
        self.assertEqual(df_outside2.count(), 0)

    def test_date_range4(self):
        testDataDF = (dg.DataGenerator(sparkSession=spark, name="test_data_set1", rows=1000, partitions=4)
                      .withIdOutput()
                      .withColumn("last_sync_date", "date",
                                  dataRange=DateRange("2017-10-01",
                                                       "2018-10-06",
                                                       "days=7",
                                                      datetime_format="%Y-%m-%d"), random=True)

                      .build()
                      )

        print("schema", testDataDF.schema)
        testDataDF.printSchema()

        testDataDF.limit(100).show()

        df_outside1 = testDataDF.where("last_sync_date > '2018-10-06' ")
        df_outside1.show()
        self.assertEqual(df_outside1.count(), 0)

        df_outside2 = testDataDF.where("last_sync_date < '2017-10-01' ")
        df_outside2.show()
        self.assertEqual(df_outside2.count(), 0)

    def test_date_range4a(self):
        testDataDF = (dg.DataGenerator(sparkSession=spark, name="test_data_set1", rows=1000, partitions=4)
                      .withIdOutput()
                      .withColumn("last_sync_date", "date",
                                  dataRange=DateRange("2017-10-01",
                                                       "2018-10-06",
                                                       "days=7",
                                                      datetime_format="%Y-%m-%d"))

                      .build()
                      )

        print("schema", testDataDF.schema)
        testDataDF.printSchema()

        testDataDF.limit(100).show()

        df_outside1 = testDataDF.where("last_sync_date > '2018-10-06' ")
        df_outside1.show()
        self.assertEqual(df_outside1.count(), 0)

        df_outside2 = testDataDF.where("last_sync_date < '2017-10-01' ")
        df_outside2.show()
        self.assertEqual(df_outside2.count(), 0)

    # @unittest.skip("not yet finalized")
    def test_timestamp_range3(self):
        testDataDF = (dg.DataGenerator(sparkSession=spark, name="test_data_set1", rows=1000, partitions=4)
                      .withIdOutput()
                      .withColumn("last_sync_date", "timestamp",
                                  dataRange=DateRange("2017-10-01 00:00:00",
                                                       "2018-10-06 00:00:00",
                                                       "days=7"), random=True)

                      .build()
                      )

        print("schema", testDataDF.schema)
        testDataDF.printSchema()

        testDataDF.limit(100).show()

        df_outside1 = testDataDF.where("last_sync_date > '2018-10-06' ")
        df_outside1.show()
        self.assertEqual(df_outside1.count(), 0)

        df_outside2 = testDataDF.where("last_sync_date < '2017-10-01' ")
        df_outside2.show()
        self.assertEqual(df_outside2.count(), 0)

    def test_timestamp_range3a(self):
        testDataDF = (dg.DataGenerator(sparkSession=spark, name="test_data_set1", rows=1000, partitions=4)
                      .withIdOutput()
                      .withColumn("last_sync_date", "timestamp",
                                  dataRange=DateRange("2017-10-01 00:00:00",
                                                       "2018-10-06 00:00:00",
                                                       "days=7"))

                      .build()
                      )

        print("schema", testDataDF.schema)
        testDataDF.printSchema()

        testDataDF.limit(100).show()

        df_outside1 = testDataDF.where("last_sync_date > '2018-10-06' ")
        df_outside1.show()
        self.assertEqual(df_outside1.count(), 0)

        df_outside2 = testDataDF.where("last_sync_date < '2017-10-01' ")
        df_outside2.show()
        self.assertEqual(df_outside2.count(), 0)

    def test_timestamp_range4(self):
        testDataDF = (dg.DataGenerator(sparkSession=spark, name="test_data_set1", rows=1000, partitions=4)
                      .withIdOutput()
                      .withColumn("last_sync_date", "timestamp",
                                  dataRange=DateRange("2017-10-01",
                                                       "2018-10-06",
                                                       "days=7",
                                                      datetime_format="%Y-%m-%d"), random=True)

                      .build()
                      )

        print("schema", testDataDF.schema)
        testDataDF.printSchema()

        testDataDF.limit(100).show()

        df_outside1 = testDataDF.where("last_sync_date > '2018-10-06' ")
        df_outside1.show()
        self.assertEqual(df_outside1.count(), 0)

        df_outside2 = testDataDF.where("last_sync_date < '2017-10-01' ")
        df_outside2.show()
        self.assertEqual(df_outside2.count(), 0)

    def test_timestamp_range4a(self):
        testDataDF = (dg.DataGenerator(sparkSession=spark, name="test_data_set1", rows=1000, partitions=4)
                      .withIdOutput()
                      .withColumn("last_sync_date", "timestamp",
                                  dataRange=DateRange("2017-10-01",
                                                       "2018-10-06",
                                                       "days=7",
                                                      datetime_format="%Y-%m-%d"))

                      .build()
                      )

        print("schema", testDataDF.schema)
        testDataDF.printSchema()

        testDataDF.limit(100).show()

        df_outside1 = testDataDF.where("last_sync_date > '2018-10-06' ")
        df_outside1.show()
        self.assertEqual(df_outside1.count(), 0)

        df_outside2 = testDataDF.where("last_sync_date < '2017-10-01' ")
        df_outside2.show()
        self.assertEqual(df_outside2.count(), 0)

    def test_unique_values1(self):
        testDataDF = (dg.DataGenerator(sparkSession=spark, name="test_data_set1", rows=1000, partitions=4)
                      .withIdOutput()
                      .withColumn("code1", "int", unique_values=7)
                      .withColumn("code2", "int", unique_values=7, minValue=20)
                      .build()
                      )

        testDataSummary = testDataDF.selectExpr("min(code1) as min_c1",
                                                "max(code1) as max_c1",
                                                "min(code2) as min_c2",
                                                "max(code2) as max_c2")

        summary = testDataSummary.collect()[0]
        self.assertEqual(summary[0], 1)
        self.assertEqual(summary[1], 7)
        self.assertEqual(summary[2], 20)
        self.assertEqual(summary[3], 26)

    def test_unique_values_ts(self):
        testDataUniqueDF = (dg.DataGenerator(sparkSession=spark, name="test_data_set1", rows=100000, partitions=4)
                            .withIdOutput()
                            .withColumn("test_ts", "timestamp", unique_values=51, random=True)
                            .build()
                            )

        testDataUniqueDF.createOrReplaceTempView("testUnique1")

        dfResults = spark.sql("select count(distinct test_ts) from testUnique1")
        summary = dfResults.collect()[0]
        self.assertEqual(summary[0], 51)

    def test_unique_values_ts2(self):
<<<<<<< HEAD
        df_unique_ts2 = (datagen.DataGenerator(sparkSession=spark, name="test_data_set1", rows=100000, partitions=4)
=======
        df_unique_ts2 = (dg.DataGenerator(sparkSession=spark, name="test_data_set1", rows=100000, partitions=4)
>>>>>>> 98aa3a24
                         .withIdOutput()
                         .withColumn("test_ts", "timestamp", unique_values=51)
                         .build()
                         )

        df_unique_ts2.createOrReplaceTempView("testUnique2")

        dfResults = spark.sql("select count(distinct test_ts) from testUnique2")
        summary = dfResults.collect()[0]
        self.assertEqual(summary[0], 51)

    def test_unique_values_ts3(self):
        testDataUniqueTSDF = (
            dg.DataGenerator(sparkSession=spark, name="test_data_set1", rows=100000, partitions=4)
                .withIdOutput()
                .withColumn("test_ts", "timestamp", unique_values=51, random=True,
                            dataRange=DateRange("2017-10-01 00:00:00",
                                                 "2018-10-06 00:00:00",
                                                 "minutes=10"))
                .build()
        )

        testDataUniqueTSDF.createOrReplaceTempView("testUniqueTS3")

        dfResults = spark.sql("select count(distinct test_ts) from testUniqueTS3")
        summary = dfResults.collect()[0]
        self.assertEqual(summary[0], 51)

    def test_unique_values_ts4(self):
<<<<<<< HEAD

        df_unique_ts4 = (
            datagen.DataGenerator(sparkSession=spark, name="test_data_set1", rows=100000, partitions=4)
                .withIdOutput()
                .withColumn("test_ts", "timestamp", unique_values=51, random=True,
                            begin="2017-10-01 00:00:00", end="2018-10-06 23:59:59", interval="minutes=10")
                .build()
        )

        df_unique_ts4.createOrReplaceTempView("testUniqueTS4")

        dfResults = spark.sql("select count(distinct test_ts) from testUniqueTS4")
        summary = dfResults.collect()[0]
        self.assertEqual(summary[0], 51)

    def test_unique_values_date(self):
        testDataUniqueDF3spec = (
            datagen.DataGenerator(sparkSession=spark, name="test_data_set1", rows=100000, partitions=4)
                .withIdOutput()
                .withColumn("test_ts", "date", unique_values=51, interval="1 days")
        )
        testDataUniqueDF3 = testDataUniqueDF3spec.build()

        testDataUniqueDF3.createOrReplaceTempView("testUnique3")

        testDataUniqueDF3spec.explain()

=======

        df_unique_ts4 = (
            dg.DataGenerator(sparkSession=spark, name="test_data_set1", rows=100000, partitions=4)
                .withIdOutput()
                .withColumn("test_ts", "timestamp", unique_values=51, random=True,
                            begin="2017-10-01 00:00:00", end="2018-10-06 23:59:59", interval="minutes=10")
                .build()
        )

        df_unique_ts4.createOrReplaceTempView("testUniqueTS4")

        dfResults = spark.sql("select count(distinct test_ts) from testUniqueTS4")
        summary = dfResults.collect()[0]
        self.assertEqual(summary[0], 51)

    def test_unique_values_date(self):
        testDataUniqueDF3spec = (
            dg.DataGenerator(sparkSession=spark, name="test_data_set1", rows=100000, partitions=4)
                .withIdOutput()
                .withColumn("test_ts", "date", unique_values=51, interval="1 days")
        )
        testDataUniqueDF3 = testDataUniqueDF3spec.build()

        testDataUniqueDF3.createOrReplaceTempView("testUnique3")

        testDataUniqueDF3spec.explain()

>>>>>>> 98aa3a24
        dfResults = spark.sql("select count(distinct test_ts) from testUnique3")
        summary = dfResults.collect()[0]
        self.assertEqual(summary[0], 51)

    def test_unique_values_date2(self):
        ''' Check for unique dates'''
<<<<<<< HEAD
        df_unique_date2 = (datagen.DataGenerator(sparkSession=spark, name="test_data_set1", rows=100000, partitions=4)
=======
        df_unique_date2 = (dg.DataGenerator(sparkSession=spark, name="test_data_set1", rows=100000, partitions=4)
>>>>>>> 98aa3a24
                           .withIdOutput()
                           .withColumn("test_ts", "date", unique_values=51, random=True)
                           .build()
                           )

        df_unique_date2.createOrReplaceTempView("testUnique4")

        dfResults = spark.sql("select count(distinct test_ts) from testUnique4")
        summary = dfResults.collect()[0]
        self.assertEqual(summary[0], 51)

    def test_unique_values_date3(self):
        ''' Check for unique dates when begin, end and interval are specified'''
        df_unique_date3 = (
<<<<<<< HEAD
            datagen.DataGenerator(sparkSession=spark, name="test_data_set1", rows=100000, partitions=4)
=======
            dg.DataGenerator(sparkSession=spark, name="test_data_set1", rows=100000, partitions=4)
>>>>>>> 98aa3a24
                .withIdOutput()
                .withColumn("test_ts", "date", unique_values=51, random=True, begin="2017-10-01", end="2018-10-06",
                            interval="days=2")
                .build()
        )
<<<<<<< HEAD

        df_unique_date3.createOrReplaceTempView("testUnique4a")

        dfResults = spark.sql("select count(distinct test_ts) from testUnique4a")
        summary = dfResults.collect()[0]
        self.assertEqual(summary[0], 51)

    def test_unique_values_date3a(self):
        ''' Check for unique dates when begin, end and interval are specified'''
        df_unique_date3 = (
            datagen.DataGenerator(sparkSession=spark, name="test_data_set1", rows=100000, partitions=4)
                .withIdOutput()
                .withColumn("test_ts", "date", unique_values=51, random=True, begin="2017-10-01", end="2018-10-06",
                            interval="days=1")
                .build()
        )

=======

        df_unique_date3.createOrReplaceTempView("testUnique4a")

        dfResults = spark.sql("select count(distinct test_ts) from testUnique4a")
        summary = dfResults.collect()[0]
        self.assertEqual(summary[0], 51)

    def test_unique_values_date3a(self):
        ''' Check for unique dates when begin, end and interval are specified'''
        df_unique_date3 = (
            dg.DataGenerator(sparkSession=spark, name="test_data_set1", rows=100000, partitions=4)
                .withIdOutput()
                .withColumn("test_ts", "date", unique_values=51, random=True, begin="2017-10-01", end="2018-10-06",
                            interval="days=1")
                .build()
        )

>>>>>>> 98aa3a24
        df_unique_date3.createOrReplaceTempView("testUnique4a")

        dfResults = spark.sql("select count(distinct test_ts) from testUnique4a")
        summary = dfResults.collect()[0]
        self.assertEqual(summary[0], 51)

    def test_unique_values_integers(self):
        testDataUniqueIntegersDF = (
            dg.DataGenerator(sparkSession=spark, name="test_data_set1", rows=100000, partitions=4)
                .withIdOutput()
                .withColumn("val1", "int", unique_values=51, random=True)
                .withColumn("val2", "int", unique_values=57)
                .withColumn("val3", "long", unique_values=93)
                .withColumn("val4", "long", unique_values=87, random=True)
                .withColumn("val5", "short", unique_values=93)
                .withColumn("val6", "short", unique_values=87, random=True)
                .withColumn("val7", "byte", unique_values=93)
                .withColumn("val8", "byte", unique_values=87, random=True)
                .build()
        )

        testDataUniqueIntegersDF.createOrReplaceTempView("testUniqueIntegers")

        dfResults = spark.sql("""
        select count(distinct val1), count(distinct val2), count(distinct val3), 
                  count(distinct val4),
                  count(distinct val5),
                  count(distinct val6),
                  count(distinct val7),
                  count(distinct val8)
          from testUniqueIntegers
        """"")
        summary = dfResults.collect()[0]
        self.assertEqual(summary[0], 51)
        self.assertEqual(summary[1], 57)
        self.assertEqual(summary[2], 93)
        self.assertEqual(summary[3], 87)
        self.assertEqual(summary[4], 93)
        self.assertEqual(summary[5], 87)
        self.assertEqual(summary[6], 93)
        self.assertEqual(summary[7], 87)
        print("passed")

    def test_unique_values_decimal(self):
        testDataUniqueDecimalsDF = (
            dg.DataGenerator(sparkSession=spark, name="test_data_set1", rows=100000, partitions=4)
                .withIdOutput()
                .withColumn("val1", "decimal(15,5)", unique_values=51, random=True)
                .withColumn("val2", "decimal(15,5)", unique_values=57)
                .withColumn("val3", "decimal(10,4)", unique_values=93)
                .withColumn("val4", "decimal(10,0)", unique_values=87, random=True)
                .build()
        )

        testDataUniqueDecimalsDF.createOrReplaceTempView("testUniqueDecimal")

        dfResults = spark.sql("""
        select count(distinct val1), 
                  count(distinct val2), 
                  count(distinct val3), 
                  count(distinct val4)
          from testUniqueDecimal
        """"")
        summary = dfResults.collect()[0]
        self.assertEqual(summary[0], 51)
        self.assertEqual(summary[1], 57)
        self.assertEqual(summary[2], 93)
        self.assertEqual(summary[3], 87)
        print("passed")

    def test_unique_values_float(self):
        testDataUniqueFloatssDF = (
            dg.DataGenerator(sparkSession=spark, name="test_data_set1", rows=100000, partitions=4)
                .withIdOutput()
                .withColumn("val1", "float", unique_values=51, random=True)
                .withColumn("val2", "float", unique_values=57)
                .withColumn("val3", "double", unique_values=93)
                .withColumn("val4", "double", unique_values=87, random=True)
                .build()
        )

        testDataUniqueFloatssDF.createOrReplaceTempView("testUniqueFloats")

        dfResults = spark.sql("""
        select count(distinct val1), 
                  count(distinct val2), 
                  count(distinct val3), 
                  count(distinct val4)
          from testUniqueFloats
        """"")
        summary = dfResults.collect()[0]
        self.assertEqual(summary[0], 51)
        self.assertEqual(summary[1], 57)
        self.assertEqual(summary[2], 93)
        self.assertEqual(summary[3], 87)
        print("passed")

    def test_unique_values_float2(self):
        df_unique_float2 = (
<<<<<<< HEAD
            datagen.DataGenerator(sparkSession=spark, name="test_data_set1", rows=100000, partitions=4, verbose=True,
                                  debug=True)
=======
            dg.DataGenerator(sparkSession=spark, name="test_data_set1", rows=100000, partitions=4, verbose=True,
                             debug=True)
>>>>>>> 98aa3a24
                .withIdOutput()
                .withColumn("val1", "float", unique_values=51, random=True, minValue=1.0)
                .withColumn("val2", "float", unique_values=57, minValue=-5.0)
                .withColumn("val3", "double", unique_values=93, minValue=1.0, step=0.24)
                .withColumn("val4", "double", unique_values=87, random=True, minValue=1.0, step=0.24)
                .build()
        )

        df_unique_float2.show()

        df_unique_float2.createOrReplaceTempView("testUniqueFloats2")

        dfResults = spark.sql("""
        select count(distinct val1), 
                  count(distinct val2), 
                  count(distinct val3), 
                  count(distinct val4)
          from testUniqueFloats2
        """"")
        summary = dfResults.collect()[0]
        self.assertEqual(summary[0], 51)
        self.assertEqual(summary[1], 57)
        self.assertEqual(summary[2], 93)
        self.assertEqual(summary[3], 87)
        print("passed")

    def test_ranged_data_int(self):
<<<<<<< HEAD
        ds_data_int = (datagen.DataGenerator(sparkSession=spark, name="test_data_set1", rows=1000)
=======
        ds_data_int = (dg.DataGenerator(sparkSession=spark, name="test_data_set1", rows=1000)
>>>>>>> 98aa3a24
                       .withIdOutput()
                       .withColumn("nint", IntegerType(), minValue=1, maxValue=9, step=2)
                       .withColumn("nint2", IntegerType(), percent_nulls=10.0, minValue=1, maxValue=9, step=2)
                       .withColumn("nint3", IntegerType(), percent_nulls=10.0, minValue=1, maxValue=9, step=2,
                                   random=True)
                       .withColumn("sint", ShortType(), minValue=1, maxValue=9, step=2)
                       .withColumn("sint2", ShortType(), percent_nulls=10.0, minValue=1, maxValue=9, step=2)
                       .withColumn("sint3", ShortType(), percent_nulls=10.0, minValue=1, maxValue=9, step=2,
                                   random=True)
                       )

        results = ds_data_int.build()

        # check ranged int data
        nint_values = [r[0] for r in results.select("nint").distinct().collect()]
        self.assertSetEqual(set(nint_values), {1, 3, 5, 7, 9})

        nint2_values = [r[0] for r in results.select("nint2").distinct().collect()]
        self.assertSetEqual(set(nint2_values), {None, 1, 3, 5, 7, 9})

        nint3_values = [r[0] for r in results.select("nint3").distinct().collect()]
        self.assertSetEqual(set(nint3_values), {None, 1, 3, 5, 7, 9})

        # check ranged short int data
        sint_values = [r[0] for r in results.select("sint").distinct().collect()]
        self.assertSetEqual(set(sint_values), {1, 3, 5, 7, 9})

        sint2_values = [r[0] for r in results.select("sint2").distinct().collect()]
        self.assertSetEqual(set(sint2_values), {None, 1, 3, 5, 7, 9})

        sint3_values = [r[0] for r in results.select("sint3").distinct().collect()]
        self.assertSetEqual(set(sint3_values), {None, 1, 3, 5, 7, 9})

    def test_ranged_data_long(self):
        # note python 3.6 does not support trailing long literal syntax (i.e 200L) - but all literal ints are long
        long_min = 3147483651
        testDataSpec = (dg.DataGenerator(sparkSession=spark, name="test_data_set1", rows=1000)
                        .withIdOutput()
                        .withColumn("lint", LongType(), minValue=long_min, maxValue=long_min + 8, step=2)
                        .withColumn("lint2", LongType(), minValue=long_min, maxValue=long_min + 8, step=2,
                                    percent_nulls=10.0)
                        .withColumn("lint3", LongType(), minValue=long_min, maxValue=long_min + 8, step=2,
                                    percent_nulls=10.0,
                                    random=True)
                        )

        results = testDataSpec.build()

        # check ranged int data
        nint_values = [r[0] for r in results.select("lint").distinct().collect()]
        self.assertSetEqual(set(nint_values), {long_min, long_min + 2, long_min + 4, long_min + 6, long_min + 8})

        nint2_values = [r[0] for r in results.select("lint2").distinct().collect()]
        self.assertSetEqual(set(nint2_values), {None, long_min, long_min + 2, long_min + 4, long_min + 6, long_min + 8})

        nint3_values = [r[0] for r in results.select("lint3").distinct().collect()]
        self.assertSetEqual(set(nint3_values), {None, long_min, long_min + 2, long_min + 4, long_min + 6, long_min + 8})

    def test_ranged_data_byte(self):
        testDataSpec = (dg.DataGenerator(sparkSession=spark, name="test_data_set1", rows=1000)
                        .withIdOutput()
                        .withColumn("byte1", ByteType(), minValue=1, maxValue=9, step=2)
                        .withColumn("byte2", ByteType(), percent_nulls=10.0, minValue=1, maxValue=9, step=2)
                        .withColumn("byte3", ByteType(), percent_nulls=10.0, minValue=1, maxValue=9, step=2,
                                    random=True)
                        .withColumn("byte4", ByteType(), percent_nulls=10.0, minValue=-5, maxValue=5, step=2,
                                    random=True)
                        )

        results = testDataSpec.build()

        # check ranged byte data
        byte_values = [r[0] for r in results.select("byte1").distinct().collect()]
        self.assertSetEqual(set(byte_values), {1, 3, 5, 7, 9})

        byte2_values = [r[0] for r in results.select("byte2").distinct().collect()]
        self.assertSetEqual(set(byte2_values), {None, 1, 3, 5, 7, 9})

        byte3_values = [r[0] for r in results.select("byte3").distinct().collect()]
        self.assertSetEqual(set(byte3_values), {None, 1, 3, 5, 7, 9})

        byte4_values = [r[0] for r in results.select("byte4").distinct().collect()]
        self.assertSetEqual(set(byte4_values), {None, -5, -3, -1, 1, 3, 5})

    def test_ranged_data_float1(self):
        testDataSpec = (dg.DataGenerator(sparkSession=spark, name="test_data_set1", rows=1000)
                        .withIdOutput()
                        .withColumn("fval", FloatType(), minValue=1.0, maxValue=9.0, step=2.0)
                        .withColumn("fval2", FloatType(), percent_nulls=10.0, minValue=1.0, maxValue=9.0, step=2.0)
                        .withColumn("fval3", FloatType(), percent_nulls=10.0, minValue=1.0, maxValue=9.0, step=2.0,
                                    random=True)
                        .withColumn("dval1", DoubleType(), minValue=1.0, maxValue=9.0, step=2.0)
                        .withColumn("dval2", DoubleType(), percent_nulls=10.0, minValue=1.0, maxValue=9.0, step=2.0)
                        .withColumn("dval3", DoubleType(), percent_nulls=10.0, minValue=1.0, maxValue=9.0, step=2.0,
                                    random=True)
                        )

        results = testDataSpec.build()

        # check ranged floating point data
        float_values = [r[0] for r in results.select("fval").distinct().collect()]
        self.assertSetEqual(set(float_values), {1, 3, 5, 7, 9})
        self.assertSetEqual(set(float_values), {1.0, 3.0, 5.0, 7.0, 9.0})

        float2_values = [r[0] for r in results.select("fval2").distinct().collect()]
        self.assertSetEqual(set(float2_values), {None, 1, 3, 5, 7, 9})

        float3_values = [r[0] for r in results.select("fval3").distinct().collect()]
        self.assertSetEqual(set(float3_values), {None, 1, 3, 5, 7, 9})

        # check ranged double data
        double_values = [r[0] for r in results.select("dval1").distinct().collect()]
        self.assertSetEqual(set(double_values), {1, 3, 5, 7, 9})

        double2_values = [r[0] for r in results.select("dval2").distinct().collect()]
        self.assertSetEqual(set(double2_values), {None, 1, 3, 5, 7, 9})

        double3_values = [r[0] for r in results.select("dval2").distinct().collect()]
        self.assertSetEqual(set(double3_values), {None, 1, 3, 5, 7, 9})

    def test_ranged_data_float2(self):
        testDataSpec = (dg.DataGenerator(sparkSession=spark, name="test_data_set1", rows=1000)
                        .withIdOutput()
                        .withColumn("fval", FloatType(), minValue=1.5, maxValue=3.5, step=0.5)
                        .withColumn("fval2", FloatType(), percent_nulls=10.0, minValue=1.5, maxValue=3.5, step=0.5)
                        .withColumn("fval3", FloatType(), percent_nulls=10.0, minValue=1.5, maxValue=3.5, step=0.5,
                                    random=True)
                        .withColumn("dval1", DoubleType(), minValue=1.5, maxValue=3.5, step=0.5)
                        .withColumn("dval2", DoubleType(), percent_nulls=10.0, minValue=1.5, maxValue=3.5, step=0.5)
                        .withColumn("dval3", DoubleType(), percent_nulls=10.0, minValue=1.5, maxValue=3.5, step=0.5,
                                    random=True)
                        )

        results = testDataSpec.build()

        # check ranged floating point data
        float_values = [r[0] for r in results.select("fval").distinct().collect()]
        self.assertSetEqual(set(float_values), {1.5, 2.0, 2.5, 3.0, 3.5})

        float2_values = [r[0] for r in results.select("fval2").distinct().collect()]
        self.assertSetEqual(set(float2_values), {None, 1.5, 2.0, 2.5, 3.0, 3.5})

        float3_values = [r[0] for r in results.select("fval3").distinct().collect()]
        self.assertSetEqual(set(float3_values), {None, 1.5, 2.0, 2.5, 3.0, 3.5})

        # check ranged double data
        double_values = [r[0] for r in results.select("dval1").distinct().collect()]
        self.assertSetEqual(set(double_values), {1.5, 2.0, 2.5, 3.0, 3.5})

        double2_values = [r[0] for r in results.select("dval2").distinct().collect()]
        self.assertSetEqual(set(double2_values), {None, 1.5, 2.0, 2.5, 3.0, 3.5})

        double3_values = [r[0] for r in results.select("dval2").distinct().collect()]
        self.assertSetEqual(set(double3_values), {None, 1.5, 2.0, 2.5, 3.0, 3.5})

    @staticmethod
    def roundIfNotNull(x, scale):
        if x is None:
            return x
        return round(x, scale)

    def test_ranged_data_float3(self):
        # when modulo arithmetic does not result in even integer such as '
        testDataSpec = (dg.DataGenerator(sparkSession=spark, name="test_data_set1", rows=1000, verbose=True)
                        .withIdOutput()
                        .withColumn("fval", FloatType(), minValue=1.5, maxValue=2.5, step=0.3)
                        .withColumn("fval2", FloatType(), percent_nulls=10.0, minValue=1.5, maxValue=2.5, step=0.3)
                        .withColumn("fval3", FloatType(), percent_nulls=10.0, minValue=1.5, maxValue=2.5, step=0.3,
                                    random=True)
                        .withColumn("dval1", DoubleType(), minValue=1.5, maxValue=2.5, step=0.3)
                        .withColumn("dval2", DoubleType(), percent_nulls=10.0, minValue=1.5, maxValue=2.5, step=0.3)
                        .withColumn("dval3", DoubleType(), percent_nulls=10.0, minValue=1.5, maxValue=2.5, step=0.3,
                                    random=True)
                        )

        results = testDataSpec.build()

        testDataSpec.explain()

        # check ranged floating point data
        float_values = [self.roundIfNotNull(r[0], 1) for r in results.select("fval").distinct().collect()]
        self.assertSetEqual(set(float_values), {1.5, 1.8, 2.1, 2.4})

        float2_values = [self.roundIfNotNull(r[0], 1) for r in results.select("fval2").distinct().collect()]
        self.assertSetEqual(set(float2_values), {None, 1.5, 1.8, 2.1, 2.4})

        float3_values = [self.roundIfNotNull(r[0], 1) for r in results.select("fval3").distinct().collect()]
        self.assertSetEqual(set(float3_values), {None, 1.5, 1.8, 2.1, 2.4})

        # check ranged double data
        double_values = [self.roundIfNotNull(r[0], 1) for r in results.select("dval1").distinct().collect()]
        self.assertSetEqual(set(double_values), {1.5, 1.8, 2.1, 2.4})

        double2_values = [self.roundIfNotNull(r[0], 1) for r in results.select("dval2").distinct().collect()]
        self.assertSetEqual(set(double2_values), {None, 1.5, 1.8, 2.1, 2.4})

        double3_values = [self.roundIfNotNull(r[0], 1) for r in results.select("dval2").distinct().collect()]
        self.assertSetEqual(set(double3_values), {None, 1.5, 1.8, 2.1, 2.4})

    def test_ranged_data_decimal1(self):
        testDataSpec = (dg.DataGenerator(sparkSession=spark, name="test_data_set1", rows=1000)
                        .withIdOutput()
                        .withColumn("decimal1", DecimalType(10, 4), minValue=1.0, maxValue=9.0, step=2.0)
                        .withColumn("decimal2", DecimalType(10, 4), percent_nulls=10.0, minValue=1.0, maxValue=9.0,
                                    step=2.0)
                        .withColumn("decimal3", DecimalType(10, 4), percent_nulls=10.0, minValue=1.0, maxValue=9.0,
                                    step=2.0,
                                    random=True)
                        .withColumn("decimal4", DecimalType(10, 4), percent_nulls=10.0, minValue=-5, maxValue=5,
                                    step=2.0,
                                    random=True)
                        )

        results = testDataSpec.build()

        # check ranged floating point data
        decimal_values = [r[0] for r in results.select("decimal1").distinct().collect()]
        self.assertSetEqual(set(decimal_values), {1, 3, 5, 7, 9})
        self.assertSetEqual(set(decimal_values), {1.0, 3.0, 5.0, 7.0, 9.0})

        decimal2_values = [r[0] for r in results.select("decimal2").distinct().collect()]
        self.assertSetEqual(set(decimal2_values), {None, 1, 3, 5, 7, 9})

        decimal3_values = [r[0] for r in results.select("decimal3").distinct().collect()]
        self.assertSetEqual(set(decimal3_values), {None, 1, 3, 5, 7, 9})

        decimal4_values = [r[0] for r in results.select("decimal4").distinct().collect()]
        self.assertSetEqual(set(decimal4_values), {None, -5, -3, -1, 1, 3, 5})

    def test_ranged_data_string1(self):
        testDataSpec = (dg.DataGenerator(sparkSession=spark, name="test_data_set1", rows=1000)
                        .withIdOutput()
                        .withColumn("s1", StringType(), minValue=1, maxValue=123, step=1, format="testing %05d >>")
                        )

        results = testDataSpec.build()

        # check `s1` values
        s1_expected_values = [f"testing {x:05} >>" for x in range(1, 124)]
        s1_values = [r[0] for r in results.select("s1").distinct().collect()]
        self.assertSetEqual(set(s1_expected_values), set(s1_values))

    def test_ranged_data_string2(self):
        testDataSpec = (dg.DataGenerator(sparkSession=spark, name="test_data_set1", rows=1000)
                        .withIdOutput()
                        .withColumn("s1", StringType(), minValue=10, maxValue=123, step=1, format="testing %05d >>")
                        )

        results = testDataSpec.build()

        # check `s1` values
        s1_expected_values = [f"testing {x:05} >>" for x in range(10, 124)]
        s1_values = [r[0] for r in results.select("s1").distinct().collect()]
        self.assertSetEqual(set(s1_expected_values), set(s1_values))

    def test_ranged_data_string3(self):
        testDataSpec = (dg.DataGenerator(sparkSession=spark, name="test_data_set1", rows=1000)
                        .withIdOutput()
                        .withColumn("s1", StringType(), minValue=10, maxValue=123, step=1,
                                    format="testing %05d >>", random=True)
                        )

        results = testDataSpec.build()

        # check `s1` values
        s1_expected_values = [f"testing {x:05} >>" for x in range(10, 124)]
        s1_values = [r[0] for r in results.select("s1").distinct().collect()]
        self.assertTrue( set(s1_values).issubset(set(s1_expected_values)))

    def test_ranged_data_string4(self):
        testDataSpec = (dg.DataGenerator(sparkSession=spark, name="test_data_set1", rows=1000)
                        .withIdOutput()
                        .withColumn("s1", StringType(), minValue=10, maxValue=123, step=2,
                                    format="testing %05d >>", random=True)
                        )

        results = testDataSpec.build()

        testDataSpec.explain()

        # check `s1` values
        s1_expected_values = [f"testing {x:05} >>" for x in range(10, 124, 2)]
        s1_values = [r[0] for r in results.select("s1").distinct().collect()]
        self.assertSetEqual(set(s1_expected_values), set(s1_values))

    def test_ranged_data_string5(self):
        testDataSpec = (dg.DataGenerator(sparkSession=spark, name="test_data_set1", rows=1000)
                        .withIdOutput()
                        .withColumn("s1", StringType(), minValue=1.5, maxValue=2.5, step=0.3,
                                    format="testing %05.1f >>",
                                    random=True)
                        )

        results = testDataSpec.build()

        testDataSpec.explain()

        # check `s1` values
        s1_expected_values = [f"testing {x:05} >>" for x in [1.5, 1.8, 2.1, 2.4]]
        s1_values = [r[0] for r in results.select("s1").distinct().collect()]
        self.assertSetEqual(set(s1_expected_values), set(s1_values))<|MERGE_RESOLUTION|>--- conflicted
+++ resolved
@@ -56,7 +56,7 @@
         self.assertEqual(interval, x.interval)
 
     def test_basic_dates(self):
-        '''test dates with explicit range'''
+        """test dates with explicit range"""
         interval = timedelta(days=7, hours=1)
         start = datetime(2017, 10, 1, 0, 0, 0)
         end = datetime(2018, 10, 1, 6, 0, 0)
@@ -83,7 +83,7 @@
         self.assertLessEqual(10, count_distinct)
 
     def test_basic_dates_non_random(self):
-        '''test dates with explicit range'''
+        """test dates with explicit range"""
         interval = timedelta(days=7, hours=1)
         start = datetime(2017, 10, 1, 0, 0, 0)
         end = datetime(2018, 10, 1, 6, 0, 0)
@@ -110,12 +110,8 @@
         self.assertLessEqual(10, count_distinct)
 
     def test_basic_dates_minimal(self):
-        '''test dates with just unique values'''
-<<<<<<< HEAD
-        testDataDF = (datagen.DataGenerator(sparkSession=spark, name="test_data_set1", rows=10000, partitions=4)
-=======
+        """test dates with just unique values"""
         testDataDF = (dg.DataGenerator(sparkSession=spark, name="test_data_set1", rows=10000, partitions=4)
->>>>>>> 98aa3a24
                       .withIdOutput()
                       .withColumn("last_sync_dt", "date", unique_values=100, random=True)
                       .withColumn("last_sync_dt2", "date", unique_values=100, base_column_type="values")
@@ -162,7 +158,7 @@
         self.assertLessEqual(count_distinct[3], 300)
 
     def test_date_range1(self):
-        '''test timestamps with explicit range'''
+        """test timestamps with explicit range"""
         interval = timedelta(days=1, hours=1)
         start = datetime(2017, 10, 1, 0, 0, 0)
         end = datetime(2018, 10, 1, 6, 0, 0)
@@ -457,11 +453,7 @@
         self.assertEqual(summary[0], 51)
 
     def test_unique_values_ts2(self):
-<<<<<<< HEAD
-        df_unique_ts2 = (datagen.DataGenerator(sparkSession=spark, name="test_data_set1", rows=100000, partitions=4)
-=======
         df_unique_ts2 = (dg.DataGenerator(sparkSession=spark, name="test_data_set1", rows=100000, partitions=4)
->>>>>>> 98aa3a24
                          .withIdOutput()
                          .withColumn("test_ts", "timestamp", unique_values=51)
                          .build()
@@ -491,36 +483,6 @@
         self.assertEqual(summary[0], 51)
 
     def test_unique_values_ts4(self):
-<<<<<<< HEAD
-
-        df_unique_ts4 = (
-            datagen.DataGenerator(sparkSession=spark, name="test_data_set1", rows=100000, partitions=4)
-                .withIdOutput()
-                .withColumn("test_ts", "timestamp", unique_values=51, random=True,
-                            begin="2017-10-01 00:00:00", end="2018-10-06 23:59:59", interval="minutes=10")
-                .build()
-        )
-
-        df_unique_ts4.createOrReplaceTempView("testUniqueTS4")
-
-        dfResults = spark.sql("select count(distinct test_ts) from testUniqueTS4")
-        summary = dfResults.collect()[0]
-        self.assertEqual(summary[0], 51)
-
-    def test_unique_values_date(self):
-        testDataUniqueDF3spec = (
-            datagen.DataGenerator(sparkSession=spark, name="test_data_set1", rows=100000, partitions=4)
-                .withIdOutput()
-                .withColumn("test_ts", "date", unique_values=51, interval="1 days")
-        )
-        testDataUniqueDF3 = testDataUniqueDF3spec.build()
-
-        testDataUniqueDF3.createOrReplaceTempView("testUnique3")
-
-        testDataUniqueDF3spec.explain()
-
-=======
-
         df_unique_ts4 = (
             dg.DataGenerator(sparkSession=spark, name="test_data_set1", rows=100000, partitions=4)
                 .withIdOutput()
@@ -547,18 +509,13 @@
 
         testDataUniqueDF3spec.explain()
 
->>>>>>> 98aa3a24
         dfResults = spark.sql("select count(distinct test_ts) from testUnique3")
         summary = dfResults.collect()[0]
         self.assertEqual(summary[0], 51)
 
     def test_unique_values_date2(self):
-        ''' Check for unique dates'''
-<<<<<<< HEAD
-        df_unique_date2 = (datagen.DataGenerator(sparkSession=spark, name="test_data_set1", rows=100000, partitions=4)
-=======
+        """ Check for unique dates"""
         df_unique_date2 = (dg.DataGenerator(sparkSession=spark, name="test_data_set1", rows=100000, partitions=4)
->>>>>>> 98aa3a24
                            .withIdOutput()
                            .withColumn("test_ts", "date", unique_values=51, random=True)
                            .build()
@@ -571,19 +528,14 @@
         self.assertEqual(summary[0], 51)
 
     def test_unique_values_date3(self):
-        ''' Check for unique dates when begin, end and interval are specified'''
+        """ Check for unique dates when begin, end and interval are specified"""
         df_unique_date3 = (
-<<<<<<< HEAD
-            datagen.DataGenerator(sparkSession=spark, name="test_data_set1", rows=100000, partitions=4)
-=======
             dg.DataGenerator(sparkSession=spark, name="test_data_set1", rows=100000, partitions=4)
->>>>>>> 98aa3a24
                 .withIdOutput()
                 .withColumn("test_ts", "date", unique_values=51, random=True, begin="2017-10-01", end="2018-10-06",
                             interval="days=2")
                 .build()
         )
-<<<<<<< HEAD
 
         df_unique_date3.createOrReplaceTempView("testUnique4a")
 
@@ -592,25 +544,7 @@
         self.assertEqual(summary[0], 51)
 
     def test_unique_values_date3a(self):
-        ''' Check for unique dates when begin, end and interval are specified'''
-        df_unique_date3 = (
-            datagen.DataGenerator(sparkSession=spark, name="test_data_set1", rows=100000, partitions=4)
-                .withIdOutput()
-                .withColumn("test_ts", "date", unique_values=51, random=True, begin="2017-10-01", end="2018-10-06",
-                            interval="days=1")
-                .build()
-        )
-
-=======
-
-        df_unique_date3.createOrReplaceTempView("testUnique4a")
-
-        dfResults = spark.sql("select count(distinct test_ts) from testUnique4a")
-        summary = dfResults.collect()[0]
-        self.assertEqual(summary[0], 51)
-
-    def test_unique_values_date3a(self):
-        ''' Check for unique dates when begin, end and interval are specified'''
+        """ Check for unique dates when begin, end and interval are specified"""
         df_unique_date3 = (
             dg.DataGenerator(sparkSession=spark, name="test_data_set1", rows=100000, partitions=4)
                 .withIdOutput()
@@ -619,7 +553,6 @@
                 .build()
         )
 
->>>>>>> 98aa3a24
         df_unique_date3.createOrReplaceTempView("testUnique4a")
 
         dfResults = spark.sql("select count(distinct test_ts) from testUnique4a")
@@ -719,13 +652,8 @@
 
     def test_unique_values_float2(self):
         df_unique_float2 = (
-<<<<<<< HEAD
-            datagen.DataGenerator(sparkSession=spark, name="test_data_set1", rows=100000, partitions=4, verbose=True,
-                                  debug=True)
-=======
             dg.DataGenerator(sparkSession=spark, name="test_data_set1", rows=100000, partitions=4, verbose=True,
                              debug=True)
->>>>>>> 98aa3a24
                 .withIdOutput()
                 .withColumn("val1", "float", unique_values=51, random=True, minValue=1.0)
                 .withColumn("val2", "float", unique_values=57, minValue=-5.0)
@@ -753,11 +681,7 @@
         print("passed")
 
     def test_ranged_data_int(self):
-<<<<<<< HEAD
-        ds_data_int = (datagen.DataGenerator(sparkSession=spark, name="test_data_set1", rows=1000)
-=======
         ds_data_int = (dg.DataGenerator(sparkSession=spark, name="test_data_set1", rows=1000)
->>>>>>> 98aa3a24
                        .withIdOutput()
                        .withColumn("nint", IntegerType(), minValue=1, maxValue=9, step=2)
                        .withColumn("nint2", IntegerType(), percent_nulls=10.0, minValue=1, maxValue=9, step=2)
