--- conflicted
+++ resolved
@@ -45,7 +45,6 @@
         row = df.first().asDict()
         if geometryType == "point" or geometryType is None:
             assert "POINT" in row["wkt"]
-<<<<<<< HEAD
 
         if geometryType == "lineString":
             assert "LINESTRING" in row["wkt"]
@@ -185,147 +184,6 @@
             ids = [r.device_id for r in leadingRows]
             assert ids != sorted(ids)
 
-=======
-
-        if geometryType == "lineString":
-            assert "LINESTRING" in row["wkt"]
-
-        if geometryType == "polygon":
-            assert "POLYGON" in row["wkt"]
-
-        random = providerOptions.get("random", None)
-        if random:
-            print("")
-            leadingRows = df.limit(100).collect()
-            ids = [r.location_id for r in leadingRows]
-            assert ids != sorted(ids)
-
-    # BASIC PROCESS HISTORIAN tests:
-    @pytest.mark.parametrize("providerName, providerOptions", [
-        ("basic/process_historian", 
-            {"rows": 50, "partitions": 4, "random": False, "numDevices": 1, "numPlants": 1,
-            "numTags": 1, "startTimestamp": "2020-01-01 00:00:00", "endTimestamp": "2020-04-01 00:00:00"}),
-        ("basic/process_historian", 
-            {"rows": 1000, "partitions": -1, "random": True, "numDevices": 10, "numPlants": 2,
-            "numTags": 2, "startTimestamp": "2020-01-01 00:00:00", "endTimestamp": "2020-04-01 00:00:00"}),
-        ("basic/process_historian", 
-            {"rows": 5000, "partitions": -1, "random": True, "numDevices": 100, "numPlants": 10,
-            "numTags": 5, "startTimestamp": "2020-01-01 00:00:00", "endTimestamp": "2020-04-01 00:00:00"}),
-        ("basic/process_historian", {}),
-        ("basic/process_historian", 
-            {"rows": 5000, "partitions": -1, "random": True, "numDevices": 100, "numPlants": 10,
-            "numTags": 5, "startTimestamp": "2020-04-01 00:00:00", "endTimestamp": "2020-01-01 00:00:00"}),
-        ("basic/process_historian", 
-            {"rows": 100, "partitions": -1, "random": True, "numDevices": 100, "numPlants": 10,
-            "numTags": 5, "startTimestamp": "2020-01-01 00:00:00", "endTimestamp": "2020-04-01 00:00:00"}),
-    ])
-    def test_basic_process_historian_retrieval(self, providerName, providerOptions):
-        ds = dg.Datasets(spark, providerName).get(**providerOptions)
-        assert ds is not None
-
-        df = ds.build()
-        assert df.count() >= 0
-        
-        startTimestamp = providerOptions.get("startTimestamp", "2024-01-01 00:00:00")
-        endTimestamp = providerOptions.get("endTimestamp", "2024-02-01 00:00:00")
-        if startTimestamp > endTimestamp:
-            (startTimestamp, endTimestamp) = (endTimestamp, startTimestamp)
-        assert df.where(f'ts < "{startTimestamp}"').count() == 0
-        assert df.where(f'ts > "{endTimestamp}"').count() == 0
-
-        random = providerOptions.get("random", None)
-        if random:
-            print("")
-            leadingRows = df.limit(100).collect()
-            ids = [r.device_id for r in leadingRows]
-            assert ids != sorted(ids)
-
-    # BASIC TELEMATICS tests:
-    @pytest.mark.parametrize("providerName, providerOptions", [
-        ("basic/telematics", 
-            {"rows": 50, "partitions": 4, "random": False, "numDevices": 5000, "startTimestamp": "2020-01-01 00:00:00", 
-            "endTimestamp": "2020-04-01 00:00:00", "minLat": 40.0, "maxLat": 43.0, "minLon": -93.0, "maxLon": -89.0,
-            "generateWkt": False}),
-        ("basic/telematics", 
-            {"rows": 1000, "partitions": 4, "random": True, "numDevices": 1000, "startTimestamp": "2020-01-01 00:00:00", 
-            "endTimestamp": "2020-04-01 00:00:00", "minLat": 45.0, "maxLat": 35.0, "minLon": -89.0, "maxLon": -93.0,
-            "generateWkt": True}),
-        ("basic/telematics", 
-            {"rows": -1, "partitions": -1, "numDevices": 1000, "minLat": 98.0, "maxLat": 100.0, 
-            "minLon": -181.0, "maxLon": -185.0, "generateWkt": False}),
-        ("basic/telematics", 
-            {"rows": 5000, "partitions": -1, "startTimestamp": "2020-01-01 00:00:00", 
-            "endTimestamp": "2020-04-01 00:00:00", "generateWkt": True}),
-        ("basic/telematics", {}),
-        ("basic/telematics", 
-            {"rows": -1, "partitions": -1, "random": False, "numDevices": 50, "startTimestamp": "2020-06-01 00:00:00", 
-            "endTimestamp": "2020-04-01 00:00:00", "minLat": 40.0, "maxLat": 43.0, "minLon": -93.0, "maxLon": -89.0,
-            "generateWkt": False}),
-        ("basic/telematics", 
-            {"rows": -1, "partitions": -1, "random": False, "numDevices": 100, "startTimestamp": "2020-01-01 00:00:00",
-             "endTimestamp": "2020-04-01 00:00:00", "maxLat": 45.0, "minLon": -93.0, "generateWkt": False}),
-        ("basic/telematics", 
-            {"rows": -1, "partitions": -1, "random": False, "numDevices": 100, "startTimestamp": "2020-01-01 00:00:00",
-            "endTimestamp": "2020-04-01 00:00:00", "minLat": 45.0, "maxLon": -93.0, "generateWkt": False}),
-    ])
-    def test_basic_telematics_retrieval(self, providerName, providerOptions):
-        ds = dg.Datasets(spark, providerName).get(**providerOptions)
-        assert ds is not None
-
-        df = ds.build()
-        assert df.count() >= 0
-
-        row = df.first().asDict()
-        assert "lat" in df.columns
-        assert "lon" in df.columns
-        assert "heading" in df.columns
-        assert df.where('heading < 0 and heading > 359').count() == 0
-
-        minLat = providerOptions.get("minLat", -90.0)
-        maxLat = providerOptions.get("maxLat", 90.0)
-        minLat = max(minLat, -90.0)
-        maxLat = min(maxLat, 90.0)
-        if minLat > 90.0:
-            minLat = 89.0
-        if maxLat < -90.0:
-            maxLat = -89.0
-        if minLat > maxLat:
-            (minLat, maxLat) = (maxLat, minLat)
-        assert df.where(f'lat < {minLat}').count() == 0
-        assert df.where(f'lat > {maxLat}').count() == 0
-
-        minLon = providerOptions.get("minLon", -180.0)
-        maxLon = providerOptions.get("maxLon", 180.0)
-        minLon = max(minLon, -180.0)
-        maxLon = min(maxLon, 180.0)
-        if minLon > 180.0:
-            minLon = 179.0
-        if maxLon < -180.0:
-            maxLon = -179.0
-        if minLon > maxLon:
-            (minLon, maxLon) = (maxLon, minLon)
-        assert df.where(f'lon < {minLon}').count() == 0
-        assert df.where(f'lon > {maxLon}').count() == 0
-
-        startTimestamp = providerOptions.get("startTimestamp", "2024-01-01 00:00:00")
-        endTimestamp = providerOptions.get("endTimestamp", "2024-02-01 00:00:00")
-        if startTimestamp > endTimestamp:
-            (startTimestamp, endTimestamp) = (endTimestamp, startTimestamp)
-        assert df.where(f'ts < "{startTimestamp}"').count() == 0
-        assert df.where(f'ts > "{endTimestamp}"').count() == 0
-
-        generateWkt = providerOptions.get("generateWkt", False)
-        if generateWkt:
-            assert "wkt" in row.keys()
-
-        random = providerOptions.get("random", None)
-        if random:
-            print("")
-            leadingRows = df.limit(100).collect()
-            ids = [r.device_id for r in leadingRows]
-            assert ids != sorted(ids)
-
->>>>>>> 40f3f724
     # BASIC USER tests:
     @pytest.mark.parametrize("providerName, providerOptions", [
         ("basic/user", {"rows": 50, "partitions": 4, "random": False, "dummyValues": 0}),
@@ -343,14 +201,13 @@
         df = ds.build()
 
         assert df.count() >= 0
-<<<<<<< HEAD
-
-        random = providerOptions.get("random", None)
-        if random:
-            print("")
-            leadingRows = df.limit(100).collect()
-            ids = [r.customer_id for r in leadingRows]
-            assert ids != sorted(ids)
+
+        random = providerOptions.get("random", None)
+        if random:
+            print("")
+            leadingRows = df.limit(100).collect()
+            customer_ids = [r.customer_id for r in leadingRows]
+            assert customer_ids != sorted(customer_ids)
 
     # BENCHMARK GROUPBY tests:
     @pytest.mark.parametrize("providerName, providerOptions", [
@@ -379,50 +236,11 @@
 
         random = providerOptions.get("random", None)
         if random:
-=======
-        
-        if 'random' in providerOptions and providerOptions['random']:
->>>>>>> 40f3f724
             print("")
             leadingRows = df.limit(100).collect()
             vals = [r.v3 for r in leadingRows]
             assert vals != sorted(vals)
 
-<<<<<<< HEAD
-=======
-    # BENCHMARK GROUPBY tests:
-    @pytest.mark.parametrize("providerName, providerOptions", [
-        ("benchmark/groupby", {"rows": 50, "partitions": 4, "random": False, "groups": 10, "percentNulls": 0.1}),
-        ("benchmark/groupby", {"rows": -1, "partitions": 4, "random": True, "groups": 100}),
-        ("benchmark/groupby", {}),
-        ("benchmark/groupby", {"rows": 1000, "partitions": -1, "random": False}),
-        ("benchmark/groupby", {"rows": -1, "groups": 1000, "percentNulls": 0.2}),
-        ("benchmark/groupby", {"rows": 1000, "partitions": -1, "random": True, "groups": 5000, "percentNulls": 0.5}),
-        ("benchmark/groupby", {"rows": -1, "partitions": -1, "random": True, "groups": 0}),
-        ("benchmark/groupby", {"rows": 10, "partitions": -1, "random": True, "groups": 100, "percentNulls": 0.1}),
-        ("benchmark/groupby", {"rows": -1, "partitions": -1, "random": False, "groups": -50}),
-        ("benchmark/groupby", {"rows": -1, "partitions": -1, "random": False, "groups": -50, "percentNulls": -12.1}),
-        ("benchmark/groupby", {"rows": -1, "partitions": -1, "random": True, "groups": -50, "percentNulls": 1.1}),
-    ])
-    def test_benchmark_groupby_retrieval(self, providerName, providerOptions):
-        ds = dg.Datasets(spark, providerName).get(**providerOptions)
-        assert ds is not None
-
-        df = ds.build()
-        assert df.count() >= 0
-
-        percentNulls = providerOptions.get("percentNulls", 0.0)
-        if percentNulls >= 1.0:
-            return
-
-        random = providerOptions.get("random", None)
-        if random:
-            print("")
-            leadingRows = df.limit(100).collect()
-            vals = [r.v3 for r in leadingRows]
-            assert vals != sorted(vals)
-
->>>>>>> 40f3f724
     # MULTI-TABLE TELEPHONY tests:
     @pytest.mark.parametrize("providerName, providerOptions", [
         ("multi_table/telephony", {"rows": 50, "partitions": 4, "random": False}),
