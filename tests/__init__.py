--- conflicted
+++ resolved
@@ -35,11 +35,7 @@
            "test_dependent_data"
            ]
 
-<<<<<<< HEAD
 #from ./test_pandas_integration import TestPandasIntegration
-=======
-from .test_pandas_integration import TestPandasIntegration
->>>>>>> 0df37ddc
 
 if __name__ == '__main__':
     unittest.main()