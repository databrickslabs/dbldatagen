import unittest

import dbldatagen as dg

spark = dg.SparkSingleton.getLocalInstance("unit tests")


class TestUseOfOptions(unittest.TestCase):
    def setUp(self):
        print("setting up")

    def test_basic(self):
        # will have implied column `id` for ordinal of row
        testdata_generator = (
            dg.DataGenerator(sparkSession=spark, name="test_dataset1", rows=100000, partitions=20)
                .withIdOutput()  # id column will be emitted in the output
                .withColumn("code1", "integer", min=1, max=20, step=1)
                .withColumn("code2", "integer", minValue=1, maxValue=20, step=1, random=True)
                .withColumn("code3", "integer", minValue=1, maxValue=20, step=1, random=True)
                .withColumn("code4", "integer", minValue=1, maxValue=20, step=1, random=True)
                # base column specifies dependent column

<<<<<<< HEAD
                .withColumn("site_cd", "string", prefix='site', baseColumn='code1')
=======
                .withColumn("site_cd", "string", prefix='site', base_column='code1')
>>>>>>> 98aa3a24
                .withColumn("device_status", "string", minValue=1, maxValue=200, step=1, prefix='status', random=True)
                .withColumn("tech", "string", values=["GSM", "UMTS", "LTE", "UNKNOWN"], random=True)
                .withColumn("test_cell_flg", "integer", values=[0, 1], random=True)
        )

        df = testdata_generator.build()  # build our dataset

        numRows = df.count()

        self.assertEqual(numRows, 100000)

        print("output columns", testdata_generator.getOutputColumnNames())

        df.show()

        df2 = testdata_generator.option("starting_id", 200000).build()  # build our dataset

        df2.count()

        print("output columns", testdata_generator.getOutputColumnNames())

        df2.show()

        # check `code` values
        code1_values = [r[0] for r in df.select("code1").distinct().collect()]
        self.assertSetEqual(set(code1_values), set(range(1, 21)))

        code2_values = [r[0] for r in df.select("code2").distinct().collect()]
        self.assertSetEqual(set(code2_values), set(range(1, 21)))

        code3_values = [r[0] for r in df.select("code3").distinct().collect()]
        self.assertSetEqual(set(code3_values), set(range(1, 21)))

        code4_values = [r[0] for r in df.select("code3").distinct().collect()]
        self.assertSetEqual(set(code4_values), set(range(1, 21)))

        site_codes = [f"site_{x}" for x in range(1, 21)]
        site_code_values = [r[0] for r in df.select("site_cd").distinct().collect()]
        self.assertSetEqual(set(site_code_values), set(site_codes))

        status_codes = [f"status_{x}" for x in range(1, 201)]
        status_code_values = [r[0] for r in df.select("device_status").distinct().collect()]
        self.assertSetEqual(set(status_code_values), set(status_codes))

        # check `tech` values
        tech_values = [r[0] for r in df.select("tech").distinct().collect()]
        self.assertSetEqual(set(tech_values), set(["GSM", "UMTS", "LTE", "UNKNOWN"]))

        # check test cell values
        test_cell_values = [r[0] for r in df.select("test_cell_flg").distinct().collect()]
        self.assertSetEqual(set(test_cell_values), {0, 1})

# run the tests
# if __name__ == '__main__':
#  print("Trying to run tests")
#  unittest.main(argv=['first-arg-is-ignored'],verbosity=2,exit=False)

# def runTests(suites):
#     suite = unittest.TestSuite()
#     result = unittest.TestResult()
#     for testSuite in suites:
#         suite.addTest(unittest.makeSuite(testSuite))
#     runner = unittest.TextTestRunner()
#     print(runner.run(suite))
#
#
# runTests([TestUseOfOptions])<|MERGE_RESOLUTION|>--- conflicted
+++ resolved
@@ -18,13 +18,10 @@
                 .withColumn("code2", "integer", minValue=1, maxValue=20, step=1, random=True)
                 .withColumn("code3", "integer", minValue=1, maxValue=20, step=1, random=True)
                 .withColumn("code4", "integer", minValue=1, maxValue=20, step=1, random=True)
+
                 # base column specifies dependent column
-
-<<<<<<< HEAD
                 .withColumn("site_cd", "string", prefix='site', baseColumn='code1')
-=======
-                .withColumn("site_cd", "string", prefix='site', base_column='code1')
->>>>>>> 98aa3a24
+            
                 .withColumn("device_status", "string", minValue=1, maxValue=200, step=1, prefix='status', random=True)
                 .withColumn("tech", "string", values=["GSM", "UMTS", "LTE", "UNKNOWN"], random=True)
                 .withColumn("test_cell_flg", "integer", values=[0, 1], random=True)
