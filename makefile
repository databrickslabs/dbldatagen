--- conflicted
+++ resolved
@@ -27,11 +27,7 @@
 
 create-dev-env:
 	@echo "$(OK_COLOR)=> making conda dev environment$(NO_COLOR)"
-<<<<<<< HEAD
-	conda create -n $(ENV_NAME) python=3.8.10
-=======
 	conda create -n $(ENV_NAME) python=3.8
->>>>>>> 83c5ed4e
 
 create-github-build-env:
 	@echo "$(OK_COLOR)=> making conda dev environment$(NO_COLOR)"
