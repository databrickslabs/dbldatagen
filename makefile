.PHONY: clean wheel dist tests buildenv install

NO_COLOR = \x1b[0m
OK_COLOR = \x1b[32;01m
ERROR_COLOR = \x1b[31;01m

PYCACHE := $(shell find . -name '__pycache__')
EGGS :=  $(shell find . -name '*.egg-info')
CURRENT_VERSION := $(shell awk '/current_version/ {print $$3}' python/.bumpversion.cfg)

clean:
	@echo "$(OK_COLOR)=> Cleaning$(NO_COLOR)"
	@echo "Current version: $(CURRENT_VERSION)"
	@rm -fr build dist $(EGGS) $(PYCACHE) databrickslabs_testdatagenerator/lib/* databrickslabs_testdatagenerator/env_files/*


prepare: clean
	@echo "$(OK_COLOR)=> Preparing ...$(NO_COLOR)"
	git add .
	git status
	git commit -m "cleanup before release"

build_env/bin/activate: python/require.txt
	@echo "$(OK_COLOR)=> Updating build virtual environment ...$(NO_COLOR)"
	@test -d build_env || python3 -m venv build_env
	@. build_env/bin/activate; pip install -Ur python/require.txt
	@touch build_env/bin/activate

buildenv: build_env/bin/activate
	@echo "$(OK_COLOR)=> Checking build virtual environment ...$(NO_COLOR)"

describe_buildenv: buildenv
	@echo "$(OK_COLOR)=> Validating build virtual environment ...$(NO_COLOR)"
	@echo "The following packages are installed:"
	@source `pwd`/build_env/bin/activate; pip3 list

clean_buildenv:
	@echo "$(OK_COLOR)=> Cleaning build virtual environment ...$(NO_COLOR)"
	@rm -rf ./build_env
	@echo "directory is `pwd`"
	@echo "$(OK_COLOR)=> Creating build virtual environment ...$(NO_COLOR)"
	@python3 -m venv build_env
	@. build_env/bin/activate; pip install -r python/require.txt

docs: install
	@echo "$(OK_COLOR)=> Creating docs ...$(NO_COLOR)"
	@-mkdir python/docs/source/relnotes
	@cp -f python/require.txt python/docs/source/relnotes/require.md
	@cp -f CONTRIBUTING.md python/docs/source/relnotes/
	@cp -f RELEASE_NOTES.md python/docs/source/relnotes/
	@cp -f python/docs/APIDOCS.md python/docs/source/relnotes/
	@. build_env/bin/activate; cd python/docs && make docs


# Tests

# setup exports for build on mac osx
tests: export OBJC_DISABLE_INITIALIZE_FORK_SAFETY=YES
#tests: export PYSPARK_PYTHON=`which python3`
#tests: export PYSPARK_DRIVER_PYTHON=`which python3`

tests: buildenv dist/install_flag.txt
	@echo "$(OK_COLOR)=> Running unit tests$(NO_COLOR)"
<<<<<<< HEAD
	. `pwd`/build_env/bin/activate; python3 -m unittest discover -s "tests" -p "*.py"
=======
	. `pwd`/build_env/bin/activate; python3 -m unittest discover -s "tests" -p "test_*.py"
>>>>>>> d481b3ec

# Version commands

bump:
ifdef part
ifdef version
	@. `pwd`/build_env/bin/activate; \
	bumpversion --config-file python/.bumpversion.cfg --allow-dirty --new-version $(version) $(part) ; \
	grep current python/.bumpversion.cfg ; \
	grep -H version setup.py ; \
	grep -H "Version" RELEASE_NOTES.md
else
	. `pwd`/build_env/bin/activate; bumpversion --config-file python/.bumpversion.cfg --allow-dirty $(part) ; \
	grep current python/.bumpversion.cfg ; \
	grep -H "version" setup.py ; \
	grep -H "Version" RELEASE_NOTES.md
endif
else
	@echo "$(ERROR_COLOR)Provide part=major|minor|patch|release|build and optionally version=x.y.z...$(NO_COLOR)"
	exit 1
endif

# Dist commands
# TODO - use conda in future rather than virtual env for better compatibility to ensure we can setup correct version of python

# wheel:

dist: buildenv
	@echo "$(OK_COLOR)=> building dist of wheel$(NO_COLOR)"
	# clean out old dist files - ignore any errors flagged
	@- test -d `pwd`/dist && test -n "$(find `pwd`/dist/ -name '*.whl' -print -quit)" && echo "found" && rm `pwd`/dist/*
	@source `pwd`/build_env/bin/activate; python3 setup.py sdist bdist_wheel
	@touch `pwd`/dist/dist_flag.txt
	export NEW_WHEEL=`find ./dist -name "*.whl" -print`
	@echo "new package is $(NEW_WHEEL)"

new_artifact: buildenv
	@echo "$(OK_COLOR)=> committing new artifact$(NO_COLOR)"
	-git rm --cached `pwd`/dist/"*.whl"
	git add -f `pwd`/dist/*.whl


dist/dist_flag.txt: dist

newbuild:
	. `pwd`/build_env/bin/activate; bumpversion --config-file python/.bumpversion.cfg --allow-dirty part=build ; \
	grep current python/.bumpversion.cfg ; \
	grep -H "version" setup.py ; \
	grep -H "Version" RELEASE_NOTES.md
	git add -u
	git status
	#git commit -m "Latest release: $(CURRENT_VERSION)"
	#git tag -a v$(CURRENT_VERSION) -m "Latest release: $(CURRENT_VERSION)"

release:
	@echo "$(OK_COLOR)=> building and committing new artifact$(NO_COLOR)"
	tar -czf ./dist/html_help.tgz -C ./python/docs/build ./html/
	-git rm -f --cached `pwd`/dist/"*.whl"
	git add -f `pwd`/dist/*.whl
	git add -f ./dist/html_help.tgz
	git commit -m "Latest release: $(CURRENT_VERSION)"
	#git tag -a v$(CURRENT_VERSION) -m "Latest release: $(CURRENT_VERSION)"

install: buildenv dist/dist_flag.txt
	@echo "$(OK_COLOR)=> Installing databrickslabs_testdatagenerator$(NO_COLOR)"
	@cp README.md python/
	@source `pwd`/build_env/bin/activate; pip3 install --upgrade .
	@touch `pwd`/dist/install_flag.txt

dist/install_flag.txt: install


# dev tools

check_version:
	dev_tools/check_versions env.yml

dev_tools:
	pip install --upgrade bumpversion
	pip3 install --upgrade bumpversion
	python3 -m pip install --user --upgrade yapf pylint pyYaml
	python3 -m pip install --user --upgrade setuptools wheel<|MERGE_RESOLUTION|>--- conflicted
+++ resolved
@@ -61,11 +61,7 @@
 
 tests: buildenv dist/install_flag.txt
 	@echo "$(OK_COLOR)=> Running unit tests$(NO_COLOR)"
-<<<<<<< HEAD
-	. `pwd`/build_env/bin/activate; python3 -m unittest discover -s "tests" -p "*.py"
-=======
 	. `pwd`/build_env/bin/activate; python3 -m unittest discover -s "tests" -p "test_*.py"
->>>>>>> d481b3ec
 
 # Version commands
 
