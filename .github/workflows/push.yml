--- conflicted
+++ resolved
@@ -27,10 +27,7 @@
       #     key: ${{ runner.os }}-go-${{ hashFiles('**/go.sum') }}
       #     restore-keys: |
       #       ${{ runner.os }}-go-
-<<<<<<< HEAD
-=======
 
->>>>>>> aea3f841
       - name: Set up Python 3.8
         uses: actions/setup-python@v3
         with:
