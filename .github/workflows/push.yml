name: build

on:
  pull_request:
    types: [opened, synchronize]
  push:
    branches: [master]

jobs:
  tests:
    # Ubuntu 20.04 has Python 3.8
    runs-on: ubuntu-latest
    steps:
      - name: Checkout
        uses: actions/checkout@v2

      - name: Unshallow
        run: git fetch --prune --unshallow

      # - name: Cache packages
      #   uses: actions/cache@v2
      #   with:
      #     path: |
      #       ~/go/pkg/mod
      #       ~/.cache/go-build
      #       vendor
      #     key: ${{ runner.os }}-go-${{ hashFiles('**/go.sum') }}
      #     restore-keys: |
      #       ${{ runner.os }}-go-

      - name: Set up Python 3.8
        uses: actions/setup-python@v3
        with:
          python-version: '3.8'
          cache: 'pipenv'
<<<<<<< HEAD
      
=======

>>>>>>> ad3269f8
      - name: Install 
        run: pip install pipenv
      
      - name: Run tests
        run: make test

      - name: Publish test coverage to coverage site 
        uses: codecov/codecov-action@v2
        with:
          files: ./coverage.xml
          name: dbldatagen
          verbose: true<|MERGE_RESOLUTION|>--- conflicted
+++ resolved
@@ -33,12 +33,8 @@
         with:
           python-version: '3.8'
           cache: 'pipenv'
-<<<<<<< HEAD
-      
-=======
 
->>>>>>> ad3269f8
-      - name: Install 
+      - name: Install
         run: pip install pipenv
       
       - name: Run tests
