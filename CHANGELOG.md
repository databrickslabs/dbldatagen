--- conflicted
+++ resolved
@@ -7,13 +7,9 @@
 
 #### Changed
 * Added formatting of generated code as Html for script methods
-<<<<<<< HEAD
-* Added text generator `GenerateString`
-=======
 * Allow use of inferred types on `withColumn` method when `expr` attribute is used
 * Added ``withStructColumn`` method to allow simplified generation of struct and JSON columns
 * Modified pipfile to use newer version of package specifications
->>>>>>> 1c8b340f
 
 ### Version 0.3.4 Post 3
 
