# Databricks Labs Data Generator Release Notes

## Change History
All notable changes to the Databricks Labs Data Generator will be documented in this file.

<<<<<<< HEAD
### Unreleased

### Changed
* Modified data generator to allow specification of constraints to the data generation process

### Added
* Added classes for constraints on the data generation via new package `dbldatagen.constraints`

=======
>>>>>>> 1113d736
### Version 0.3.6

#### Changed
* Updated readme to include details on which versions of Databricks runtime support Unity Catalog `shared` access mode.
* Updated code to use default parallelism of 200 when using a shared Spark session
* Updated code to use Spark's SQL function `element_at` instead of array indexing due to incompatibility

### Notes
* Ths version marks the changing minimum version of Databricks runtime to 10.4 LTS and later releases.
* While there are no known incompatibilities with Databricks 9.1 LTS, we will not test against this release

### Version 0.3.5

#### Changed
* Added formatting of generated code as Html for script methods
* Allow use of inferred types on `withColumn` method when `expr` attribute is used
* Added ``withStructColumn`` method to allow simplified generation of struct and JSON columns
* Modified pipfile to use newer version of package specifications

### Version 0.3.4 Post 3

### Changed
* Build now uses Python 3.8.12. Updated build process to reflect that.

### Version 0.3.4 Post 2

### Fixed
* Fix for use of values in columns of type array, map and struct 
* Fix for generation of arrays via `numFeatures` and `structType` attributes when numFeatures has value of 1


### Version 0.3.4 Post 1

### Fixed
* Fix for use and configuration of root logger 

### Acknowledgements
Thanks to Marvin Schenkel for the contribution

### Version 0.3.4

#### Changed
* Modified option to allow for range when specifying `numFeatures` with `structType='array'` to allow generation
  of varying number of columns
* When generating multi-column or array valued columns, compute random seed with different name for each column
* Additional build ordering enhancements to reduce circumstances where explicit base column must be specified

#### Added
* Scripting of data generation code from schema (Experimental)
* Scripting of data generation code from dataframe (Experimental)
* Added top level `random` attribute to data generator specification constructor


### Version 0.3.3post2

#### Changed
* Fixed use of logger in _version.py and in spark_singleton.py
* Fixed template issues 
* Document reformatting and updates, related code comment changes

### Fixed
* Apply pandas optimizations when generating multiple columns using same `withColumn` or `withColumnSpec`

### Added
* Added use of prospector to build process to validate common code issues


### Version 0.3.2

#### Changed
* Adjusted column build phase separation (i.e which select statement is used to build columns) so that a 
  column with a SQL expression can refer to previously created columns without use of a `baseColumn` attribute
* Changed build labelling to comply with PEP440

#### Fixed 
* Fixed compatibility of build with older versions of runtime that rely on `pyparsing` version 2.4.7

#### Added 
* Parsing of SQL expressions to determine column dependencies

#### Notes
* The enhancements to build ordering does not change actual order of column building -
  but adjusts which phase columns are built in 


### Version 0.3.1

#### Changed
* Refactoring of template text generation for better performance via vectorized implementation
* Additional migration of tests to use of `pytest`

#### Fixed 
* added type parsing support for binary and constructs such as `nvarchar(10)`
* Fixed error occurring when schema contains map, array or struct. 

#### Added 
* Ability to change name of seed column to custom name (defaults to `id`)
* Added type parsing support for structs, maps and arrays and combinations of the above

#### Notes
* column definitions for map, struct or array must use `expr` attribute to initialize field. Defaults to `NULL`

### Version 0.3.0

#### Changes
* Validation for use in Delta Live Tables
* Documentation updates
* Minor bug fixes
* Changes to build and release process to improve performance
* Modified dependencies to base release on package versions used by Databricks Runtime 9.1 LTS
* Updated to Spark 3.2.1 or later
* Unit test updates - migration from `unittest` to `pytest` for many tests

### Version 0.2.1

#### Features
* Uses pipenv for main build process
* Supports Conda based development build process
* Uses `pytest-cov` to track unit test coverage
* Added HTML help - use `make docs` to create it
* Added support for weights with non-random columns
* Added support for generation of streaming data sets
* Added support for multiple dependent base columns
* Added support for scripting of table create statements
* Resolved many PEP8 style issues
* Resolved / triaged prospector / pylint issues
* Changed help to RTD scheme and added additional help content
* moved docs to docs folder
* added support for specific distributions
* renamed packaging to `dbldatagen`
* Releases now available at https://github.com/databrickslabs/dbldatagen/releases
* code tidy up and rename of options
* added text generation plugin support for python functions and 3rd party libraries
* Use of data generator to generate static and streaming data sources in Databricks Delta Live Tables
* added support for install from PyPi


### General Requirements

See the contents of the file `python/require.txt` to see the Python package dependencies

The code for the Databricks Data Generator has the following dependencies

* Requires Databricks runtime 9.1 LTS or later
* Requires Spark 3.1.2 or later 
* Requires Python 3.8.10 or later

While the data generator framework does not require all libraries used by the runtimes, where a library from 
the Databricks runtime is used, it will use the version found in the Databricks runtime for 9.1 LTS or later.
You can use older versions of the Databricks Labs Data Generator by referring to that explicit version.

The recommended method to install the package is to use `pip install` in your notebook to install the package from 
PyPi

For example:

`%pip install dbldatagen`

To use an older DB runtime version in your notebook, you can use the following code in your notebook:

```shell
%pip install git+https://github.com/databrickslabs/dbldatagen@dbr_7_3_LTS_compat
```

See the [Databricks runtime release notes](https://docs.databricks.com/release-notes/runtime/releases.html) 
 for the full list of dependencies used by the Databricks runtime.

This can be found at : https://docs.databricks.com/release-notes/runtime/releases.html
<|MERGE_RESOLUTION|>--- conflicted
+++ resolved
@@ -3,7 +3,6 @@
 ## Change History
 All notable changes to the Databricks Labs Data Generator will be documented in this file.
 
-<<<<<<< HEAD
 ### Unreleased
 
 ### Changed
@@ -12,8 +11,6 @@
 ### Added
 * Added classes for constraints on the data generation via new package `dbldatagen.constraints`
 
-=======
->>>>>>> 1113d736
 ### Version 0.3.6
 
 #### Changed
