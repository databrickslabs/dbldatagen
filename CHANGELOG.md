# Databricks Labs Data Generator Release Notes

## Change History
All notable changes to the Databricks Labs Data Generator will be documented in this file.

<<<<<<< HEAD
### Unreleased

#### Changed
* Updated documentation for generating text data.
=======

### Version 0.3.6 Post 1

#### Changed
* Updated docs for complex data types / JSON to correct code examples
* Updated license file in public docs

#### Fixed 
* Fixed scenario where `DataAnalyzer` is used on dataframe containing a column named `summary`

>>>>>>> 2482dca6

### Version 0.3.6

#### Changed
* Updated readme to include details on which versions of Databricks runtime support Unity Catalog `shared` access mode.
* Updated code to use default parallelism of 200 when using a shared Spark session
* Updated code to use Spark's SQL function `element_at` instead of array indexing due to incompatibility

### Notes
* Ths version marks the changing minimum version of Databricks runtime to 10.4 LTS and later releases.
* While there are no known incompatibilities with Databricks 9.1 LTS, we will not test against this release

### Version 0.3.5

#### Changed
* Added formatting of generated code as Html for script methods
* Allow use of inferred types on `withColumn` method when `expr` attribute is used
* Added ``withStructColumn`` method to allow simplified generation of struct and JSON columns
* Modified pipfile to use newer version of package specifications

### Version 0.3.4 Post 3

### Changed
* Build now uses Python 3.8.12. Updated build process to reflect that.

### Version 0.3.4 Post 2

### Fixed
* Fix for use of values in columns of type array, map and struct 
* Fix for generation of arrays via `numFeatures` and `structType` attributes when numFeatures has value of 1


### Version 0.3.4 Post 1

### Fixed
* Fix for use and configuration of root logger 

### Acknowledgements
Thanks to Marvin Schenkel for the contribution

### Version 0.3.4

#### Changed
* Modified option to allow for range when specifying `numFeatures` with `structType='array'` to allow generation
  of varying number of columns
* When generating multi-column or array valued columns, compute random seed with different name for each column
* Additional build ordering enhancements to reduce circumstances where explicit base column must be specified

#### Added
* Scripting of data generation code from schema (Experimental)
* Scripting of data generation code from dataframe (Experimental)
* Added top level `random` attribute to data generator specification constructor


### Version 0.3.3post2

#### Changed
* Fixed use of logger in _version.py and in spark_singleton.py
* Fixed template issues 
* Document reformatting and updates, related code comment changes

### Fixed
* Apply pandas optimizations when generating multiple columns using same `withColumn` or `withColumnSpec`

### Added
* Added use of prospector to build process to validate common code issues


### Version 0.3.2

#### Changed
* Adjusted column build phase separation (i.e which select statement is used to build columns) so that a 
  column with a SQL expression can refer to previously created columns without use of a `baseColumn` attribute
* Changed build labelling to comply with PEP440

#### Fixed 
* Fixed compatibility of build with older versions of runtime that rely on `pyparsing` version 2.4.7

#### Added 
* Parsing of SQL expressions to determine column dependencies

#### Notes
* The enhancements to build ordering does not change actual order of column building -
  but adjusts which phase columns are built in 


### Version 0.3.1

#### Changed
* Refactoring of template text generation for better performance via vectorized implementation
* Additional migration of tests to use of `pytest`

#### Fixed 
* added type parsing support for binary and constructs such as `nvarchar(10)`
* Fixed error occurring when schema contains map, array or struct. 

#### Added 
* Ability to change name of seed column to custom name (defaults to `id`)
* Added type parsing support for structs, maps and arrays and combinations of the above

#### Notes
* column definitions for map, struct or array must use `expr` attribute to initialize field. Defaults to `NULL`

### Version 0.3.0

#### Changes
* Validation for use in Delta Live Tables
* Documentation updates
* Minor bug fixes
* Changes to build and release process to improve performance
* Modified dependencies to base release on package versions used by Databricks Runtime 9.1 LTS
* Updated to Spark 3.2.1 or later
* Unit test updates - migration from `unittest` to `pytest` for many tests

### Version 0.2.1

#### Features
* Uses pipenv for main build process
* Supports Conda based development build process
* Uses `pytest-cov` to track unit test coverage
* Added HTML help - use `make docs` to create it
* Added support for weights with non-random columns
* Added support for generation of streaming data sets
* Added support for multiple dependent base columns
* Added support for scripting of table create statements
* Resolved many PEP8 style issues
* Resolved / triaged prospector / pylint issues
* Changed help to RTD scheme and added additional help content
* moved docs to docs folder
* added support for specific distributions
* renamed packaging to `dbldatagen`
* Releases now available at https://github.com/databrickslabs/dbldatagen/releases
* code tidy up and rename of options
* added text generation plugin support for python functions and 3rd party libraries
* Use of data generator to generate static and streaming data sources in Databricks Delta Live Tables
* added support for install from PyPi


### General Requirements

See the contents of the file `python/require.txt` to see the Python package dependencies

The code for the Databricks Data Generator has the following dependencies

* Requires Databricks runtime 9.1 LTS or later
* Requires Spark 3.1.2 or later 
* Requires Python 3.8.10 or later

While the data generator framework does not require all libraries used by the runtimes, where a library from 
the Databricks runtime is used, it will use the version found in the Databricks runtime for 9.1 LTS or later.
You can use older versions of the Databricks Labs Data Generator by referring to that explicit version.

The recommended method to install the package is to use `pip install` in your notebook to install the package from 
PyPi

For example:

`%pip install dbldatagen`

To use an older DB runtime version in your notebook, you can use the following code in your notebook:

```shell
%pip install git+https://github.com/databrickslabs/dbldatagen@dbr_7_3_LTS_compat
```

See the [Databricks runtime release notes](https://docs.databricks.com/release-notes/runtime/releases.html) 
 for the full list of dependencies used by the Databricks runtime.

This can be found at : https://docs.databricks.com/release-notes/runtime/releases.html
<|MERGE_RESOLUTION|>--- conflicted
+++ resolved
@@ -3,12 +3,11 @@
 ## Change History
 All notable changes to the Databricks Labs Data Generator will be documented in this file.
 
-<<<<<<< HEAD
 ### Unreleased
 
 #### Changed
 * Updated documentation for generating text data.
-=======
+
 
 ### Version 0.3.6 Post 1
 
@@ -19,7 +18,6 @@
 #### Fixed 
 * Fixed scenario where `DataAnalyzer` is used on dataframe containing a column named `summary`
 
->>>>>>> 2482dca6
 
 ### Version 0.3.6
 
@@ -31,6 +29,7 @@
 ### Notes
 * Ths version marks the changing minimum version of Databricks runtime to 10.4 LTS and later releases.
 * While there are no known incompatibilities with Databricks 9.1 LTS, we will not test against this release
+
 
 ### Version 0.3.5
 
