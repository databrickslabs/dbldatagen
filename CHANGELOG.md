--- conflicted
+++ resolved
@@ -3,7 +3,6 @@
 ## Change History
 All notable changes to the Databricks Labs Data Generator will be documented in this file.
 
-<<<<<<< HEAD
 ### Unreleased
 
 ### Changed
@@ -11,7 +10,6 @@
 
 ### Added
 * Added classes for constraints on the data generation via new package `dbldatagen.constraints`
-=======
 
 ### Version 0.3.6 Post 1
 
@@ -22,7 +20,6 @@
 #### Fixed 
 * Fixed scenario where `DataAnalyzer` is used on dataframe containing a column named `summary`
 
->>>>>>> 2482dca6
 
 ### Version 0.3.6
 
