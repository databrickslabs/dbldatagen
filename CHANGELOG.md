--- conflicted
+++ resolved
@@ -4,11 +4,7 @@
 
 See the contents of the file `python/require.txt` to see the Python package dependencies
 
-<<<<<<< HEAD
-### Version 0.10.1-dev11
-=======
 ### Version 0.11.0-dev1
->>>>>>> 98aa3a24
 
 #### Features
 * Uses pipenv for main build process
