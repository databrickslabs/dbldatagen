--- conflicted
+++ resolved
@@ -5,19 +5,13 @@
 
 ### Unreleased
 
-<<<<<<< HEAD
-#### Added
-* Added support for standard data sets
-
 #### Changed
-=======
-### Changed
 * Modified data generator to allow specification of constraints to the data generation process
->>>>>>> 82ce5ceb
 * Updated documentation for generating text data.
 
-### Added
+#### Added
 * Added classes for constraints on the data generation via new package `dbldatagen.constraints`
+* Added support for standard data sets via the new package `dbldatagen.datasets`
 
 
 ### Version 0.3.6 Post 1
