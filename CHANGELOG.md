# Databricks Labs Synthetic Data Generator Release Notes

## Change History
All notable changes to the Databricks Labs Data Generator will be documented in this file.

### unreleased

<<<<<<< HEAD
#### Fixed
* Updated build scripts to use Ubuntu 22.04 to correspond to environment in Databricks runtime
=======
#### Fixed 
>>>>>>> a3fd8786
* Refactored `DataAnalyzer` and `BasicStockTickerProvider` to comply with ANSI SQL standards
* Refactored `Constraint` to treat `_filterExpression` and `_calculatedFilterExpression` as instance variables
* Removed internal modification of `SparkSession`

#### Changed
* Added type hints for modules and classes
* Changed base Databricks runtime version to DBR 13.3 LTS (based on Apache Spark 3.4.1) - minimum supported version
  of Python is now 3.10.12
* Updated build tooling to use [hatch](https://hatch.pypa.io/latest/)
* Moved dependencies and tool configuration to [pyproject.toml](pyproject.toml)
* Removed dependencies provided by the Databricks Runtime
* Updated Git actions
* Updated [makefile](makefile)
* Updated [CONTRIBUTING.md](CONTRIBUTING.md)

#### Added
* Added support for serialization to/from JSON format
* Added Ruff and mypy tooling
<<<<<<< HEAD
* Pydantic-based specification API (Experimental)
=======
* Added `OutputDataset` class and the ability to save a `DataGenerator` to an output table or files
>>>>>>> a3fd8786


### Version 0.4.0 Hotfix 2

#### Fixed
* Added basic stock ticker and multi-table sales order standard datasets
* Added min and max latitude and longitude options for the basic geometries dataset provider
* Added default max values for numeric data types

### Version 0.4.0 Hotfix 1

#### Fixed
* Fixed issue with running on serverless environment


### Version 0.4.0

#### Changed
* Updated minimum pyspark version to be 3.2.1, compatible with Databricks runtime 10.4 LTS or later
* Modified data generator to allow specification of constraints to the data generation process
* Updated documentation for generating text data.
* Modified data distribiutions to use abstract base classes
* migrated data distribution tests to use `pytest`
* Additional standard datasets

#### Added
* Added classes for constraints on the data generation via new package `dbldatagen.constraints`
* Added support for standard data sets via the new package `dbldatagen.datasets`


### Version 0.3.6 Post 1

#### Changed
* Updated docs for complex data types / JSON to correct code examples
* Updated license file in public docs

#### Fixed
* Fixed scenario where `DataAnalyzer` is used on dataframe containing a column named `summary`

### Version 0.3.6

#### Changed
* Updated readme to include details on which versions of Databricks runtime support Unity Catalog `shared` access mode.
* Updated code to use default parallelism of 200 when using a shared Spark session
* Updated code to use Spark's SQL function `element_at` instead of array indexing due to incompatibility

### Notes
* Ths version marks the changing minimum version of Databricks runtime to 10.4 LTS and later releases.
* While there are no known incompatibilities with Databricks 9.1 LTS, we will not test against this release


### Version 0.3.5

#### Changed
* Added formatting of generated code as Html for script methods
* Allow use of inferred types on `withColumn` method when `expr` attribute is used
* Added ``withStructColumn`` method to allow simplified generation of struct and JSON columns
* Modified pipfile to use newer version of package specifications

### Version 0.3.4 Post 3

### Changed
* Build now uses Python 3.8.12. Updated build process to reflect that.

### Version 0.3.4 Post 2

### Fixed
* Fix for use of values in columns of type array, map and struct
* Fix for generation of arrays via `numFeatures` and `structType` attributes when numFeatures has value of 1


### Version 0.3.4 Post 1

### Fixed
* Fix for use and configuration of root logger

### Acknowledgements
Thanks to Marvin Schenkel for the contribution

### Version 0.3.4

#### Changed
* Modified option to allow for range when specifying `numFeatures` with `structType='array'` to allow generation
  of varying number of columns
* When generating multi-column or array valued columns, compute random seed with different name for each column
* Additional build ordering enhancements to reduce circumstances where explicit base column must be specified

#### Added
* Scripting of data generation code from schema (Experimental)
* Scripting of data generation code from dataframe (Experimental)
* Added top level `random` attribute to data generator specification constructor


### Version 0.3.3post2

#### Changed
* Fixed use of logger in _version.py and in spark_singleton.py
* Fixed template issues
* Document reformatting and updates, related code comment changes

### Fixed
* Apply pandas optimizations when generating multiple columns using same `withColumn` or `withColumnSpec`

### Added
* Added use of prospector to build process to validate common code issues


### Version 0.3.2

#### Changed
* Adjusted column build phase separation (i.e which select statement is used to build columns) so that a
  column with a SQL expression can refer to previously created columns without use of a `baseColumn` attribute
* Changed build labelling to comply with PEP440

#### Fixed
* Fixed compatibility of build with older versions of runtime that rely on `pyparsing` version 2.4.7

#### Added
* Parsing of SQL expressions to determine column dependencies

#### Notes
* The enhancements to build ordering does not change actual order of column building -
  but adjusts which phase columns are built in


### Version 0.3.1

#### Changed
* Refactoring of template text generation for better performance via vectorized implementation
* Additional migration of tests to use of `pytest`

#### Fixed
* added type parsing support for binary and constructs such as `nvarchar(10)`
* Fixed error occurring when schema contains map, array or struct.

#### Added
* Ability to change name of seed column to custom name (defaults to `id`)
* Added type parsing support for structs, maps and arrays and combinations of the above

#### Notes
* column definitions for map, struct or array must use `expr` attribute to initialize field. Defaults to `NULL`

### Version 0.3.0

#### Changes
* Validation for use in Delta Live Tables
* Documentation updates
* Minor bug fixes
* Changes to build and release process to improve performance
* Modified dependencies to base release on package versions used by Databricks Runtime 9.1 LTS
* Updated to Spark 3.2.1 or later
* Unit test updates - migration from `unittest` to `pytest` for many tests

### Version 0.2.1

#### Features
* Uses pipenv for main build process
* Supports Conda based development build process
* Uses `pytest-cov` to track unit test coverage
* Added HTML help - use `make docs` to create it
* Added support for weights with non-random columns
* Added support for generation of streaming data sets
* Added support for multiple dependent base columns
* Added support for scripting of table create statements
* Resolved many PEP8 style issues
* Resolved / triaged prospector / pylint issues
* Changed help to RTD scheme and added additional help content
* moved docs to docs folder
* added support for specific distributions
* renamed packaging to `dbldatagen`
* Releases now available at https://github.com/databrickslabs/dbldatagen/releases
* code tidy up and rename of options
* added text generation plugin support for python functions and 3rd party libraries
* Use of data generator to generate static and streaming data sources in Databricks Delta Live Tables
* added support for install from PyPi


### General Requirements

See the contents of the file `python/require.txt` to see the Python package dependencies

The code for the Databricks Data Generator has the following dependencies

* Requires Databricks runtime 9.1 LTS or later
* Requires Spark 3.1.2 or later
* Requires Python 3.8.10 or later

While the data generator framework does not require all libraries used by the runtimes, where a library from
the Databricks runtime is used, it will use the version found in the Databricks runtime for 9.1 LTS or later.
You can use older versions of the Databricks Labs Data Generator by referring to that explicit version.

The recommended method to install the package is to use `pip install` in your notebook to install the package from
PyPi

For example:

`%pip install dbldatagen`

To use an older DB runtime version in your notebook, you can use the following code in your notebook:

```shell
%pip install git+https://github.com/databrickslabs/dbldatagen@dbr_7_3_LTS_compat
```

See the [Databricks runtime release notes](https://docs.databricks.com/release-notes/runtime/releases.html)
 for the full list of dependencies used by the Databricks runtime.

This can be found at : https://docs.databricks.com/release-notes/runtime/releases.html
<|MERGE_RESOLUTION|>--- conflicted
+++ resolved
@@ -5,12 +5,8 @@
 
 ### unreleased
 
-<<<<<<< HEAD
-#### Fixed
+
 * Updated build scripts to use Ubuntu 22.04 to correspond to environment in Databricks runtime
-=======
-#### Fixed 
->>>>>>> a3fd8786
 * Refactored `DataAnalyzer` and `BasicStockTickerProvider` to comply with ANSI SQL standards
 * Refactored `Constraint` to treat `_filterExpression` and `_calculatedFilterExpression` as instance variables
 * Removed internal modification of `SparkSession`
@@ -29,11 +25,8 @@
 #### Added
 * Added support for serialization to/from JSON format
 * Added Ruff and mypy tooling
-<<<<<<< HEAD
 * Pydantic-based specification API (Experimental)
-=======
 * Added `OutputDataset` class and the ability to save a `DataGenerator` to an output table or files
->>>>>>> a3fd8786
 
 
 ### Version 0.4.0 Hotfix 2
