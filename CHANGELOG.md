--- conflicted
+++ resolved
@@ -7,15 +7,9 @@
 
 #### Changed
 * Added formatting of generated code as Html for script methods
-<<<<<<< HEAD
 * Allow use of inferred types on `withColumn` method when `expr` attribute is used
-
-#### Changed
 * Added ``withStructColumn`` method to allow simplified generation of struct and JSON columns
-
-=======
 * Modified pipfile to use newer version of package specifications
->>>>>>> bc80ef3a
 
 ### Version 0.3.4 Post 3
 
