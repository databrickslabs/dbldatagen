--- conflicted
+++ resolved
@@ -3,12 +3,12 @@
 ## Change History
 All notable changes to the Databricks Labs Data Generator will be documented in this file.
 
-<<<<<<< HEAD
 ### Unreleased
 
 #### Changed
 * Adjusted column build phase separation (i.e which select statement is used to build columns) so that a 
   column with a SQL expression can refer to previously created columns without use of a `baseColumn` attribute
+* Changed build labelling to comply with PEP440
 
 #### Fixed 
 
@@ -16,14 +16,8 @@
 * Parsing of SQL expressions to determine column dependencies
 
 #### Notes
-* This does not change actual order of column building - but adjusts which phase 
+* This does not change actual order of column building - but adjusts which phase columns are built in 
 
-=======
-### Version Unreleased
-
-#### Changed
-* Changed build labelling to comply with PEP440
->>>>>>> fefd9040
 
 ### Version 0.3.1
 
