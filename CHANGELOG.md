--- conflicted
+++ resolved
@@ -3,18 +3,18 @@
 ## Change History
 All notable changes to the Databricks Labs Data Generator will be documented in this file.
 
-<<<<<<< HEAD
 ### Unreleased
 
 #### Changed
 * Added formatting of generated code as Html for script methods
-=======
+
+
 ### Version 0.3.4 Post 2
 
 ### Fixed
 * Fix for use of values in columns of type array, map and struct 
 * Fix for generation of arrays via `numFeatures` and `structType` attributes when numFeatures has value of 1
->>>>>>> 9e58aaaa
+
 
 ### Version 0.3.4 Post 1
 
