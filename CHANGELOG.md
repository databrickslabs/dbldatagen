# Databricks Labs Synthetic Data Generator Release Notes

## Change History
All notable changes to the Databricks Labs Data Generator will be documented in this file.

### Unreleased

<<<<<<< HEAD
#### Added
* Added support for standard data sets
=======
#### Changed
* Updated documentation for generating text data.

>>>>>>> b28602d6

### Version 0.3.6 Post 1

#### Changed
* Updated docs for complex data types / JSON to correct code examples
* Updated license file in public docs

#### Fixed 
* Fixed scenario where `DataAnalyzer` is used on dataframe containing a column named `summary`

### Version 0.3.6

#### Changed
* Updated readme to include details on which versions of Databricks runtime support Unity Catalog `shared` access mode.
* Updated code to use default parallelism of 200 when using a shared Spark session
* Updated code to use Spark's SQL function `element_at` instead of array indexing due to incompatibility

### Notes
* Ths version marks the changing minimum version of Databricks runtime to 10.4 LTS and later releases.
* While there are no known incompatibilities with Databricks 9.1 LTS, we will not test against this release


### Version 0.3.5

#### Changed
* Added formatting of generated code as Html for script methods
* Allow use of inferred types on `withColumn` method when `expr` attribute is used
* Added ``withStructColumn`` method to allow simplified generation of struct and JSON columns
* Modified pipfile to use newer version of package specifications

### Version 0.3.4 Post 3

### Changed
* Build now uses Python 3.8.12. Updated build process to reflect that.

### Version 0.3.4 Post 2

### Fixed
* Fix for use of values in columns of type array, map and struct 
* Fix for generation of arrays via `numFeatures` and `structType` attributes when numFeatures has value of 1


### Version 0.3.4 Post 1

### Fixed
* Fix for use and configuration of root logger 

### Acknowledgements
Thanks to Marvin Schenkel for the contribution

### Version 0.3.4

#### Changed
* Modified option to allow for range when specifying `numFeatures` with `structType='array'` to allow generation
  of varying number of columns
* When generating multi-column or array valued columns, compute random seed with different name for each column
* Additional build ordering enhancements to reduce circumstances where explicit base column must be specified

#### Added
* Scripting of data generation code from schema (Experimental)
* Scripting of data generation code from dataframe (Experimental)
* Added top level `random` attribute to data generator specification constructor


### Version 0.3.3post2

#### Changed
* Fixed use of logger in _version.py and in spark_singleton.py
* Fixed template issues 
* Document reformatting and updates, related code comment changes

### Fixed
* Apply pandas optimizations when generating multiple columns using same `withColumn` or `withColumnSpec`

### Added
* Added use of prospector to build process to validate common code issues


### Version 0.3.2

#### Changed
* Adjusted column build phase separation (i.e which select statement is used to build columns) so that a 
  column with a SQL expression can refer to previously created columns without use of a `baseColumn` attribute
* Changed build labelling to comply with PEP440

#### Fixed 
* Fixed compatibility of build with older versions of runtime that rely on `pyparsing` version 2.4.7

#### Added 
* Parsing of SQL expressions to determine column dependencies

#### Notes
* The enhancements to build ordering does not change actual order of column building -
  but adjusts which phase columns are built in 


### Version 0.3.1

#### Changed
* Refactoring of template text generation for better performance via vectorized implementation
* Additional migration of tests to use of `pytest`

#### Fixed 
* added type parsing support for binary and constructs such as `nvarchar(10)`
* Fixed error occurring when schema contains map, array or struct. 

#### Added 
* Ability to change name of seed column to custom name (defaults to `id`)
* Added type parsing support for structs, maps and arrays and combinations of the above

#### Notes
* column definitions for map, struct or array must use `expr` attribute to initialize field. Defaults to `NULL`

### Version 0.3.0

#### Changes
* Validation for use in Delta Live Tables
* Documentation updates
* Minor bug fixes
* Changes to build and release process to improve performance
* Modified dependencies to base release on package versions used by Databricks Runtime 9.1 LTS
* Updated to Spark 3.2.1 or later
* Unit test updates - migration from `unittest` to `pytest` for many tests

### Version 0.2.1

#### Features
* Uses pipenv for main build process
* Supports Conda based development build process
* Uses `pytest-cov` to track unit test coverage
* Added HTML help - use `make docs` to create it
* Added support for weights with non-random columns
* Added support for generation of streaming data sets
* Added support for multiple dependent base columns
* Added support for scripting of table create statements
* Resolved many PEP8 style issues
* Resolved / triaged prospector / pylint issues
* Changed help to RTD scheme and added additional help content
* moved docs to docs folder
* added support for specific distributions
* renamed packaging to `dbldatagen`
* Releases now available at https://github.com/databrickslabs/dbldatagen/releases
* code tidy up and rename of options
* added text generation plugin support for python functions and 3rd party libraries
* Use of data generator to generate static and streaming data sources in Databricks Delta Live Tables
* added support for install from PyPi


### General Requirements

See the contents of the file `python/require.txt` to see the Python package dependencies

The code for the Databricks Data Generator has the following dependencies

* Requires Databricks runtime 9.1 LTS or later
* Requires Spark 3.1.2 or later 
* Requires Python 3.8.10 or later

While the data generator framework does not require all libraries used by the runtimes, where a library from 
the Databricks runtime is used, it will use the version found in the Databricks runtime for 9.1 LTS or later.
You can use older versions of the Databricks Labs Data Generator by referring to that explicit version.

The recommended method to install the package is to use `pip install` in your notebook to install the package from 
PyPi

For example:

`%pip install dbldatagen`

To use an older DB runtime version in your notebook, you can use the following code in your notebook:

```shell
%pip install git+https://github.com/databrickslabs/dbldatagen@dbr_7_3_LTS_compat
```

See the [Databricks runtime release notes](https://docs.databricks.com/release-notes/runtime/releases.html) 
 for the full list of dependencies used by the Databricks runtime.

This can be found at : https://docs.databricks.com/release-notes/runtime/releases.html
<|MERGE_RESOLUTION|>--- conflicted
+++ resolved
@@ -5,14 +5,12 @@
 
 ### Unreleased
 
-<<<<<<< HEAD
 #### Added
 * Added support for standard data sets
-=======
+
 #### Changed
 * Updated documentation for generating text data.
 
->>>>>>> b28602d6
 
 ### Version 0.3.6 Post 1
 
