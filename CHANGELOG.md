--- conflicted
+++ resolved
@@ -23,8 +23,8 @@
 * renamed packaging to `dbldatagen`
 * moved Github repo to https://github.com/databrickslabs/dbldatagen/releases
 * code tidy up and rename of options
-<<<<<<< HEAD
 * added text generation plugin support for python functions and 3rd party libraries
+* Use of data generator to generate static and streaming data sources in Databricks Delta Live Tables
 
 ### version 0.3.0-rc1
 
@@ -47,7 +47,3 @@
 See the Databricks runtime release notes for the full list of dependencies.
 
 This can be found at : https://docs.databricks.com/release-notes/runtime/releases.html
-=======
-* added text generation plugin support for python functions and 3rd party libraries such as Faker
-* Use of data generator to generate static and streaming data sources in Databricks Delta Live Tables
->>>>>>> be47e159
