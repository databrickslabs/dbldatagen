# Databricks Labs Data Generator Release Notes

## Change History
All notable changes to the Databricks Labs Data Generator will be documented in this file.

<<<<<<< HEAD
### Unreleased - intended to be version 0.4.0

#### Changed
* Updated minimum pyspark version to be 3.2.1, compatible with Databricks runtime 10.4 LTS or later
=======
### Unreleased

### Changed
* Modified data generator to allow specification of constraints to the data generation process
* Updated documentation for generating text data.

### Added
* Added classes for constraints on the data generation via new package `dbldatagen.constraints`
>>>>>>> 82ce5ceb


### Version 0.3.6 Post 1

#### Changed
* Updated docs for complex data types / JSON to correct code examples
* Updated license file in public docs

#### Fixed 
* Fixed scenario where `DataAnalyzer` is used on dataframe containing a column named `summary`

### Version 0.3.6

#### Changed
* Updated readme to include details on which versions of Databricks runtime support Unity Catalog `shared` access mode.
* Updated code to use default parallelism of 200 when using a shared Spark session
* Updated code to use Spark's SQL function `element_at` instead of array indexing due to incompatibility

### Notes
* Ths version marks the changing minimum version of Databricks runtime to 10.4 LTS and later releases.
* While there are no known incompatibilities with Databricks 9.1 LTS, we will not test against this release


### Version 0.3.5

#### Changed
* Added formatting of generated code as Html for script methods
* Allow use of inferred types on `withColumn` method when `expr` attribute is used
* Added ``withStructColumn`` method to allow simplified generation of struct and JSON columns
* Modified pipfile to use newer version of package specifications

### Version 0.3.4 Post 3

### Changed
* Build now uses Python 3.8.12. Updated build process to reflect that.

### Version 0.3.4 Post 2

### Fixed
* Fix for use of values in columns of type array, map and struct 
* Fix for generation of arrays via `numFeatures` and `structType` attributes when numFeatures has value of 1


### Version 0.3.4 Post 1

### Fixed
* Fix for use and configuration of root logger 

### Acknowledgements
Thanks to Marvin Schenkel for the contribution

### Version 0.3.4

#### Changed
* Modified option to allow for range when specifying `numFeatures` with `structType='array'` to allow generation
  of varying number of columns
* When generating multi-column or array valued columns, compute random seed with different name for each column
* Additional build ordering enhancements to reduce circumstances where explicit base column must be specified

#### Added
* Scripting of data generation code from schema (Experimental)
* Scripting of data generation code from dataframe (Experimental)
* Added top level `random` attribute to data generator specification constructor


### Version 0.3.3post2

#### Changed
* Fixed use of logger in _version.py and in spark_singleton.py
* Fixed template issues 
* Document reformatting and updates, related code comment changes

### Fixed
* Apply pandas optimizations when generating multiple columns using same `withColumn` or `withColumnSpec`

### Added
* Added use of prospector to build process to validate common code issues


### Version 0.3.2

#### Changed
* Adjusted column build phase separation (i.e which select statement is used to build columns) so that a 
  column with a SQL expression can refer to previously created columns without use of a `baseColumn` attribute
* Changed build labelling to comply with PEP440

#### Fixed 
* Fixed compatibility of build with older versions of runtime that rely on `pyparsing` version 2.4.7

#### Added 
* Parsing of SQL expressions to determine column dependencies

#### Notes
* The enhancements to build ordering does not change actual order of column building -
  but adjusts which phase columns are built in 


### Version 0.3.1

#### Changed
* Refactoring of template text generation for better performance via vectorized implementation
* Additional migration of tests to use of `pytest`

#### Fixed 
* added type parsing support for binary and constructs such as `nvarchar(10)`
* Fixed error occurring when schema contains map, array or struct. 

#### Added 
* Ability to change name of seed column to custom name (defaults to `id`)
* Added type parsing support for structs, maps and arrays and combinations of the above

#### Notes
* column definitions for map, struct or array must use `expr` attribute to initialize field. Defaults to `NULL`

### Version 0.3.0

#### Changes
* Validation for use in Delta Live Tables
* Documentation updates
* Minor bug fixes
* Changes to build and release process to improve performance
* Modified dependencies to base release on package versions used by Databricks Runtime 9.1 LTS
* Updated to Spark 3.2.1 or later
* Unit test updates - migration from `unittest` to `pytest` for many tests

### Version 0.2.1

#### Features
* Uses pipenv for main build process
* Supports Conda based development build process
* Uses `pytest-cov` to track unit test coverage
* Added HTML help - use `make docs` to create it
* Added support for weights with non-random columns
* Added support for generation of streaming data sets
* Added support for multiple dependent base columns
* Added support for scripting of table create statements
* Resolved many PEP8 style issues
* Resolved / triaged prospector / pylint issues
* Changed help to RTD scheme and added additional help content
* moved docs to docs folder
* added support for specific distributions
* renamed packaging to `dbldatagen`
* Releases now available at https://github.com/databrickslabs/dbldatagen/releases
* code tidy up and rename of options
* added text generation plugin support for python functions and 3rd party libraries
* Use of data generator to generate static and streaming data sources in Databricks Delta Live Tables
* added support for install from PyPi


### General Requirements

See the contents of the file `python/require.txt` to see the Python package dependencies

The code for the Databricks Data Generator has the following dependencies

* Requires Databricks runtime 9.1 LTS or later
* Requires Spark 3.1.2 or later 
* Requires Python 3.8.10 or later

While the data generator framework does not require all libraries used by the runtimes, where a library from 
the Databricks runtime is used, it will use the version found in the Databricks runtime for 9.1 LTS or later.
You can use older versions of the Databricks Labs Data Generator by referring to that explicit version.

The recommended method to install the package is to use `pip install` in your notebook to install the package from 
PyPi

For example:

`%pip install dbldatagen`

To use an older DB runtime version in your notebook, you can use the following code in your notebook:

```shell
%pip install git+https://github.com/databrickslabs/dbldatagen@dbr_7_3_LTS_compat
```

See the [Databricks runtime release notes](https://docs.databricks.com/release-notes/runtime/releases.html) 
 for the full list of dependencies used by the Databricks runtime.

This can be found at : https://docs.databricks.com/release-notes/runtime/releases.html
<|MERGE_RESOLUTION|>--- conflicted
+++ resolved
@@ -3,21 +3,15 @@
 ## Change History
 All notable changes to the Databricks Labs Data Generator will be documented in this file.
 
-<<<<<<< HEAD
 ### Unreleased - intended to be version 0.4.0
 
 #### Changed
 * Updated minimum pyspark version to be 3.2.1, compatible with Databricks runtime 10.4 LTS or later
-=======
-### Unreleased
-
-### Changed
 * Modified data generator to allow specification of constraints to the data generation process
 * Updated documentation for generating text data.
 
 ### Added
 * Added classes for constraints on the data generation via new package `dbldatagen.constraints`
->>>>>>> 82ce5ceb
 
 
 ### Version 0.3.6 Post 1
