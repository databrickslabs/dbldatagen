--- conflicted
+++ resolved
@@ -61,14 +61,12 @@
     "exponential_distribution.py": {"briefDesc": "Exponential data distribution related code",
                                     "grouping": "data distribution"},
 
-<<<<<<< HEAD
     "basic_user.py": {"briefDesc": "Provider for `basic/user` standard dataset",
                 "grouping": "Standard datasets"},
     "dataset_provider.py": {"briefDesc": "Base class for standard dataset providers",
                              "grouping": "Standard datasets"},
     "multi_table_telephony_provider.py": {"briefDesc": "Provider for `multi-table/telephony` standard dataset",
                                "grouping": "Standard datasets"},
-=======
     "constraint.py": {"briefDesc": "Constraint related code",
                 "grouping": "data generation constraints"},
     "chained_relation.py": {"briefDesc": "ChainedInequality constraint related code",
@@ -85,7 +83,6 @@
                                         "grouping": "data generation constraints"},
     "sql_expr.py": {"briefDesc": "SQL expression constraint related code",
                                         "grouping": "data generation constraints"},
->>>>>>> 82ce5ceb
 
 }
 
@@ -329,18 +326,16 @@
         writeUnderlined(outputFile, f"The ``{PACKAGE_NAME}`` package", underline="_")
         processDirectory(outputFile, Path(f"{PROJECT_PATH}"))
 
-<<<<<<< HEAD
-=======
         # Add entries here for subpackages
         writeUnderlined(outputFile, f"The ``{PACKAGE_NAME}.constraints`` package", underline="_")
         processDirectory(outputFile, Path(f"{PROJECT_PATH}/constraints"), subpackage="constraints")
 
->>>>>>> 82ce5ceb
+        writeUnderlined(outputFile, f"The ``{PACKAGE_NAME}.datasets`` package", underline="_")
+        processDirectory(outputFile, Path(f"{PROJECT_PATH}/datasets"), subpackage="datasets")
+
         writeUnderlined(outputFile, f"The ``{PACKAGE_NAME}.distributions`` package", underline="_")
         processDirectory(outputFile, Path(f"{PROJECT_PATH}/distributions"), subpackage="distributions")
 
-        writeUnderlined(outputFile, f"The ``{PACKAGE_NAME}.datasets`` package", underline="_")
-        processDirectory(outputFile, Path(f"{PROJECT_PATH}/datasets"), subpackage="datasets")
 
 
 if __name__ == '__main__':
