--- conflicted
+++ resolved
@@ -24,19 +24,11 @@
 # -- Project information -----------------------------------------------------
 
 project = 'Databricks Labs Data Generator'
-copyright = '2022, Databricks Inc'
+copyright = '2022 - 2024, Databricks Inc'
 author = 'Databricks Inc'
 
 # The full version, including alpha/beta/rc tags
-<<<<<<< HEAD
-<<<<<<< HEAD
-release = "0.3.7a24"  # DO NOT EDIT THIS DIRECTLY!  It is managed by bumpversion
-=======
-release = "0.3.7a23"  # DO NOT EDIT THIS DIRECTLY!  It is managed by bumpversion
->>>>>>> 32ecd136599aa53fbba096897a0f31fe540f4d32
-=======
 release = "0.3.6post1"  # DO NOT EDIT THIS DIRECTLY!  It is managed by bumpversion
->>>>>>> 2482dca6
 
 
 # -- General configuration ---------------------------------------------------
