# See the License for the specific language governing permissions and
# limitations under the License.
#

"""
This file defines various text generation classes and methods
"""

import math
import random
from abc import ABC, abstractmethod
from typing import Any

import numpy as np
import numpy.random
import pandas as pd

from dbldatagen.serialization import SerializableToDict


#: list of hex digits for template generation
_HEX_LOWER = ["0", "1", "2", "3", "4", "5", "6", "7", "8", "9", "a", "b", "c", "d", "e", "f"]

#: list of upper case hex digits for template generation
_HEX_UPPER = ["0", "1", "2", "3", "4", "5", "6", "7", "8", "9", "A", "B", "C", "D", "E", "F"]

#: list of non-zero digits for template generation
_DIGITS_NON_ZERO = ["1", "2", "3", "4", "5", "6", "7", "8", "9"]

#: list of digits for template generation
_DIGITS_ZERO = ["0", "1", "2", "3", "4", "5", "6", "7", "8", "9"]

#: list of uppercase letters for template generation
_LETTERS_UPPER = ["A", "B", "C", "D", "E", "F", "G", "H", "I", "J", "K", "L", "M", "N", "O", "P",
                  "Q", "R", "T", "S", "U", "V", "W", "X", "Y", "Z"]

#: list of lowercase letters for template generation
_LETTERS_LOWER = ["a", "b", "c", "d", "e", "f", "g", "h", "i", "j", "k", "l", "m", "n", "o", "p", "q",
                  "r", "s", "t", "u", "v", "w", "x", "y", "z"]

#: list of all letters uppercase and lowercase
_LETTERS_ALL = _LETTERS_LOWER + _LETTERS_UPPER

#: list of alphanumeric chars in lowercase
_ALNUM_LOWER = _LETTERS_LOWER + _DIGITS_ZERO

#: list of alphanumeric chars in uppercase
_ALNUM_UPPER = _LETTERS_UPPER + _DIGITS_ZERO

""" words for ipsum lorem based text generation"""
_WORDS_LOWER = ["lorem", "ipsum", "dolor", "sit", "amet", "consectetur", "adipiscing", "elit", "sed", "do",
                "eiusmod", "tempor", "incididunt", "ut", "labore", "et", "dolore", "magna", "aliqua", "ut",
                "enim", "ad", "minim", "veniam", "quis", "nostrud", "exercitation", "ullamco", "laboris",
                "nisi", "ut", "aliquip", "ex", "ea", "commodo", "consequat", "duis", "aute", "irure", "dolor",
                "in", "reprehenderit", "in", "voluptate", "velit", "esse", "cillum", "dolore", "eu", "fugiat",
                "nulla", "pariatur", "excepteur", "sint", "occaecat", "cupidatat", "non", "proident", "sunt",
                "in", "culpa", "qui", "officia", "deserunt", "mollit", "anim", "id", "est", "laborum"]

_WORDS_UPPER = ["LOREM", "IPSUM", "DOLOR", "SIT", "AMET", "CONSECTETUR", "ADIPISCING", "ELIT", "SED", "DO",
                "EIUSMOD", "TEMPOR", "INCIDIDUNT", "UT", "LABORE", "ET", "DOLORE", "MAGNA", "ALIQUA", "UT",
                "ENIM", "AD", "MINIM", "VENIAM", "QUIS", "NOSTRUD", "EXERCITATION", "ULLAMCO", "LABORIS",
                "NISI", "UT", "ALIQUIP", "EX", "EA", "COMMODO", "CONSEQUAT", "DUIS", "AUTE", "IRURE",
                "DOLOR", "IN", "REPREHENDERIT", "IN", "VOLUPTATE", "VELIT", "ESSE", "CILLUM", "DOLORE",
                "EU", "FUGIAT", "NULLA", "PARIATUR", "EXCEPTEUR", "SINT", "OCCAECAT", "CUPIDATAT", "NON",
                "PROIDENT", "SUNT", "IN", "CULPA", "QUI", "OFFICIA", "DESERUNT", "MOLLIT", "ANIM", "ID", "EST",
                "LABORUM"]


class TextGenerator(ABC):
    """
    Base class for all text generation classes.
    """
    _randomSeed: int
    _rngInstance: numpy.random.Generator | None

    def __init__(self) -> None:
        self._randomSeed = 42
        self._rngInstance = None

    def __repr__(self) -> str:
        return f"TextGenerator(randomSeed={self._randomSeed})"

    def __str__(self) -> str:
        return f"TextGenerator(randomSeed={self._randomSeed})"

    def __eq__(self, other: object) -> bool:
        if not isinstance(other, self.__class__):
            return False
        return self._randomSeed == other._randomSeed

<<<<<<< HEAD
=======
    def __hash__(self) -> int:
        return hash(self._randomSeed)

>>>>>>> 3aca7f3c
    def withRandomSeed(self, seed: int) -> "TextGenerator":
        """
        Sets the TextGenerator's random seed.

        :param seed: Random seed value
        :return: Text generator with the specified seed value
        """
        assert not seed or isinstance(seed, int), "expecting an integer seed for Text Generator"
        self._randomSeed = seed
        return self

    @property
    def randomSeed(self) -> int:
        """
        Gets the TextGenerator's random seed.

        :return: Random seed value
        """
        return self._randomSeed

    def getNPRandomGenerator(self, forceNewInstance: bool = False) -> numpy.random.Generator:
        """
        Gets a NumPy random number generator.

        :return: Random number generator initialized from previously supplied random seed.
        """
        assert self._randomSeed is None or type(self._randomSeed) in [int, np.int32, np.int64], \
            f"`random_seed` must be int or int-like not {type(self._randomSeed)}"

        if self._rngInstance is not None and not forceNewInstance:
            return self._rngInstance

        if self._randomSeed is not None and self._randomSeed not in (-1, -1.0):
            rng = numpy.random.default_rng(seed=self._randomSeed)
        else:
            rng = numpy.random.default_rng()

        if not forceNewInstance:
            self._rngInstance = rng
        return rng

    @staticmethod
    def compactNumpyTypeForValues(listValues: list | numpy.ndarray) -> np.dtype:
        """
        Determines the smallest numpy type to represent the supplied values.

        :param listValues: List or `np.ndarray` of values to get `np.dtype` for
        :return: `np.dtype` that is most compact representation for values provided
        """
        if isinstance(listValues, list):
            max_value_represented = np.max(np.array(listValues).flatten())
        else:
            max_value_represented = np.max(listValues.flatten()) + 1
        bits_required = math.ceil(math.log2(max_value_represented))

        if bits_required <= 8:
            # for small values, use byte representation
            retval = np.dtype("B")
        else:
            # compute bytes required and raise to nearest power of 2
            bytesRequired = math.ceil(bits_required / 8.0)
            retval = np.dtype(f"u{bytesRequired}")
        return retval

    @staticmethod
    def getAsTupleOrElse(
            v: int | tuple[int, int] | None,
            defaultValue: tuple[int, int],
            valueName: str = "value"
    ) -> tuple[int, int]:
        """ get value v as tuple or return default value

            :param v: value to test
            :param defaultValue: value to use as a default if value of `v` is None. Must be a tuple.
            :param valueName: name of value for debugging and logging purposes
            :returns: return `v` as tuple if not `None` or value of `default_v` if `v` is `None`. If `v` is a single
                      value, returns the tuple (`v`, `v`)"""
        assert not v or isinstance(v, int | tuple), f"param {valueName} must be an int, a tuple or None"
        assert isinstance(defaultValue, tuple) and len(defaultValue) == 2, "default value must be tuple"

        if not v:
            assert len(defaultValue) == 2, "must have list or iterable with lenght 2"
            assert isinstance(defaultValue[0], int) and isinstance(defaultValue[1], int), \
                "all elements must be integers"
            return defaultValue

        if isinstance(v, tuple):
            assert len(v) == 2, "expecting tuple of length 2"
            assert isinstance(v[0], int) and isinstance(v[1], int), "expecting tuple with both elements as integers"
            return v[0], v[1]

        return v, v

    @abstractmethod
    def pandasGenerateText(self, v: pd.Series) -> pd.Series:
        """
        Generates text from a template using Pandas.

        :param v: Pandas series of values passed as base values
        :return: Pandas series of expanded templates
        """
        raise NotImplementedError("Subclasses should implement unique versions of `pandasGenerateText`")


class TemplateGenerator(TextGenerator, SerializableToDict):  # lgtm [py/missing-equals]
    """
    This class handles the generation of text from templates.

    :param template: Template string to use in text generation
    :param escapeSpecialChars: Whether to escape special characters (e.g. "a" or "d") in the template (default is
        ``False``).
        * If ``False``, unescaped special characters correspond to character classes (e.g. "a" for lowercase alphabetical
        characters).
        * If ``True``, special characters must be escaped using ``\\``.
    :param extendedWordList: Optional list of words to use during text generation

    The template generator generates text from a template to allow for generation of synthetic account card numbers,
    VINs, IBANs and many other structured codes.

    The base value is passed to the template generation and may be used in the generated text. The base value is the
    value the column would have if the template generation had not been applied.

    It uses the following special chars:

    ==========  ======================================
    Chars       Meaning
    ==========  ======================================
    ``\\``       Apply escape to next char.
    v0,v1,..v9  Use base value as an array of values and substitute the `nth` element ( 0 .. 9). Always escaped.
    x           Insert a random lowercase hex digit
    X           Insert an uppercase random hex digit
    d           Insert a random lowercase decimal digit
    D           Insert an uppercase random decimal digit
    a           Insert a random lowercase alphabetical character
    A           Insert a random uppercase alphabetical character
    k           Insert a random lowercase alphanumeric character
    K           Insert a random uppercase alphanumeric character
    n           Insert a random number between 0 .. 255 inclusive. This option must always be escaped
    N           Insert a random number between 0 .. 65535 inclusive. This option must always be escaped
    w           Insert a random lowercase word from the ipsum lorem word set. Always escaped
    W           Insert a random uppercase word from the ipsum lorem word set. Always escaped
    ==========  ======================================

    .. note::
              If escape is used and`escapeSpecialChars` is False, then the following
              char is assumed to have no special meaning.

              If the `escapeSpecialChars` option is set to True, then the following char only has its special
              meaning when preceded by an escape.

              Some options must be always escaped for example  ``\\v``, ``\\n`` and ``\\w``.

              A special case exists for ``\\v`` - if immediately followed by a digit 0 - 9, the underlying base value
              is interpreted as an array of values and the nth element is retrieved where `n` is the digit specified.

    In all other cases, the char itself is used.

    The setting of the `escapeSpecialChars` determines how templates generate data.

    If set to False, then the template ``r"\\dr_\\v"`` will generate the values ``"dr_0"`` ... ``"dr_999"`` when applied
    to the values zero to 999. This conforms to earlier implementations for backwards compatibility.

    If set to True, then the template ``r"dr_\\v"`` will generate the values ``"dr_0"`` ... ``"dr_999"``
    when applied to the values zero to 999. This conforms to the preferred style going forward
    """

    _template: str
    _escapeSpecialChars: bool
    _extendedWordList: list[str] | None
    _escapeSpecialMeaning: bool
    _templates: list[str]
    _wordList: np.ndarray
    _upperWordList: np.ndarray
    _np_digits_zero: np.ndarray
    _np_digits_non_zero: np.ndarray
    _np_hex_upper: np.ndarray
    _np_hex_lower: np.ndarray
    _np_alnum_lower: np.ndarray
    _np_alnum_upper: np.ndarray
    _np_letters_lower: np.ndarray
    _np_letters_upper: np.ndarray
    _np_letters_all: np.ndarray
    _lenWords: int
    _templateMappings: dict[str, tuple[int, np.ndarray]]
    _templateEscapedMappings: dict[str, tuple[int, np.ndarray | None]]

    def __init__(
        self,
        template: str,
        escapeSpecialChars: bool = False,
        extendedWordList: list[str] | None = None
    ) -> None:
        super().__init__()

        self._template = template
        self._escapeSpecialChars = escapeSpecialChars
        self._extendedWordList = extendedWordList
        self._escapeSpecialMeaning = bool(escapeSpecialChars)
        self._templates = self._splitTemplates(self._template)
        self._wordList = np.array(extendedWordList if extendedWordList is not None else _WORDS_LOWER)
        self._upperWordList = np.array([x.upper() for x in extendedWordList]
                                       if extendedWordList is not None else _WORDS_UPPER)

        self._np_digits_zero = np.array(_DIGITS_ZERO)
        self._np_digits_non_zero = np.array(_DIGITS_NON_ZERO)
        self._np_hex_upper = np.array(_HEX_UPPER)
        self._np_hex_lower = np.array(_HEX_LOWER)
        self._np_alnum_lower = np.array(_ALNUM_LOWER)
        self._np_alnum_upper = np.array(_ALNUM_UPPER)
        self._np_letters_lower = np.array(_LETTERS_LOWER)
        self._np_letters_upper = np.array(_LETTERS_UPPER)
        self._np_letters_all = np.array(_LETTERS_ALL)
        self._lenWords = len(self._wordList)

        # mappings must be mapping from string to tuple(length of mappings, mapping array or list)
        self._templateMappings = {
            "a": (26, self._np_letters_lower),
            "A": (26, self._np_letters_upper),
            "x": (16, self._np_hex_lower),
            "X": (16, self._np_hex_upper),
            "d": (10, self._np_digits_zero),
            "D": (9, self._np_digits_non_zero),
            "k": (36, self._np_alnum_lower),
            "K": (36, self._np_alnum_upper)
        }

        # ensure that each mapping is mapping from string to list or numpy array
        for k, v in self._templateMappings.items():
            assert k and isinstance(k, str) and len(k) > 0, "key must be non-empty string"
            assert v and isinstance(v, tuple) and len(v) == 2, "value must be tuple of length 2"
            mapping_length, mappings = v
            assert isinstance(mapping_length, int), "mapping length must be of type int"
            assert isinstance(mappings, list | np.ndarray), \
                "mappings are lists or numpy arrays"
            assert mapping_length == 0 or len(mappings) == mapping_length, "mappings must match mapping_length"

        self._templateEscapedMappings = {
            "n": (256, None),
            "N": (65536, None),
            "w": (self._lenWords, self._wordList),
            "W": (self._lenWords, self._upperWordList)
        }

        # ensure that each escaped mapping is mapping from string to None, list or numpy array
        for k, v in self._templateEscapedMappings.items():  # type: ignore[assignment]
            assert k and isinstance(k, str) and len(k) > 0, "key must be non-empty string"
            assert v and isinstance(v, tuple) and len(v) == 2, "value must be tuple of length 2"
            mapping_length, mappings = v
            assert isinstance(mapping_length, int), "mapping length must be of type int"
            assert mappings is None or isinstance(mappings, list | np.ndarray), \
                "mappings are lists or numpy arrays"

            # for escaped mappings, the mapping can be None in which case the mapping is to the number itself
            # i.e mapping[4] = 4
            assert mappings is None or len(mappings) == mapping_length, "mappings must match mapping_length"

        # get the template metadata - this will be list of metadata entries for each template
        # for each template, metadata will be tuple of number of placeholders followed by list of random bounds
        # to be computed when replacing non static placeholder
        template_info = [self._prepareTemplateStrings(template, escapeSpecialMeaning=escapeSpecialChars)
                                    for template in self._templates]

        self._max_placeholders = max(x[0] for x in template_info)
        self._max_rnds_needed = max(len(x[1]) for x in template_info)
        self._placeholders_needed = [x[0] for x in template_info]
        self._template_rnd_bounds = [x[1] for x in template_info]

    def __repr__(self) -> str:
        return f"TemplateGenerator(template='{self._template}')"

    @property
    def templates(self) -> list[str]:
        """ Get effective templates for text generator"""
        return self._templates

    def classicGenerateText(self, v: str) -> str:
        """
        Generates text from a template.

        :param v: Value passed as a base value
        :return: Expanded template
        """

        values = pd.Series([v])
        results = self.pandasGenerateText(values).iloc[0]
        return str(results)

    def pandasGenerateText(self, v: pd.Series) -> pd.Series:
        """
        Generates text from a template using Pandas.

        :param v: Pandas series of values passed as base values
        :return: Pandas series of expanded templates
        """
        # placeholders is numpy array used to hold results
        placeholders = np.full((v.shape[0], self._max_placeholders), "", dtype=np.object_)

        # prepare template selections, bounds, rnd values to drive application of algorithm
<<<<<<< HEAD
        template_choices, template_rnd_bounds, template_rnds = self._prepare_random_bounds(v)
=======
        template_choices, _, template_rnds = self._prepare_random_bounds(v)
>>>>>>> 3aca7f3c
        template_choices_t = template_choices.T

        # create masked arrays, with all elements initially masked
        # as we substitute template expansion, we'll mask and unmask rows corresponding to each template
        # calling the method to substitute the values on the masked placeholders
        masked_placeholders: np.ma.MaskedArray = np.ma.MaskedArray(placeholders, mask=False)
        masked_rnds: np.ma.MaskedArray = np.ma.MaskedArray(template_rnds, mask=False)
        masked_matrices = [masked_placeholders, masked_rnds]

        # test logic for template expansion
        for x in range(len(self._templates)):  # pylint: disable=consider-using-enumerate
            masked_placeholders[template_choices_t != x, :] = np.ma.masked
            masked_rnds[template_choices_t != x, :] = np.ma.masked

            # harden mask, preventing modifications
            for m in masked_matrices:
                np.ma.harden_mask(m)

            # expand values into placeholders without affect masked values
            self._applyTemplateStringsForTemplate(
                v,
                self._templates[x],
                masked_placeholders,
                masked_rnds,
                escapeSpecialMeaning=self._escapeSpecialMeaning
            )

            # soften and clear mask, allowing modifications
            for m in masked_matrices:
                np.ma.soften_mask(m)
                m.mask = False

        # join strings in placeholders
        output = pd.Series(list(placeholders))
        results = output.apply(lambda placeholder_items: "".join([str(elem) for elem in placeholder_items]))

        return results

    def _toInitializationDict(self) -> dict[str, Any]:
        """ Converts an object to a Python dictionary. Keys represent the object's
            constructor arguments.
            :return: Python dictionary representation of the object
        """
        _options = {
            "kind": self.__class__.__name__,
            "template": self._template,
            "escapeSpecialChars": self._escapeSpecialChars,
            "extendedWordList": self._extendedWordList
        }
        return {
            k: v._toInitializationDict()
            if isinstance(v, SerializableToDict) else v
            for k, v in _options.items() if v is not None
        }

    @staticmethod
    def _splitTemplates(templateStr: str) -> list[str]:
        """
        Splits the template string into a list of template strings.

        :param templateStr: Template string
        :return: List of template strings
        """
        tmp_template = templateStr.replace(r"\\", "$__escape__").replace(r"\|", "$__sep__")
        results = [x.replace("$__escape__", r"\\").replace("$__sep__", "|") for x in tmp_template.split("|")]
        return results

    @staticmethod
    def _getRandomInt(low: int, high: int = -1, rng: np.random.Generator | None = None) -> int | np.int32:
        """
        Generates a random integer between the provided low and high values.

        :param low: Low value, if no high value is specified, treat low value as high value and low of 0
        :param high: High value for random number generation
        :param rng: A numpy random number generator to use for generating hte random value
        :return: A random integer between the provided low and high values
        """
        if high == -1:
            high = low
            low = 0

        if rng:
            # numpy interval is different to ``randint``
            return rng.integers(low, high + 1, dtype=np.int32)

        # use standard random for now as it performs better when generating values one at a time
        return random.randint(low, high)

    def _prepareTemplateStrings(self, genTemplate: str, escapeSpecialMeaning: bool = False) -> tuple[int, list[int]]:
        """
        Prepares a list of random numbers needed to generate the template value in vectorized form.

        :param genTemplate: Template string used to control text generation
        :param escapeSpecialMeaning: If ``True``, requires escape on special meaning chars
        :returns: A tuple with the number of placeholders and a vector of random values upper bounds

        The first element of the tuple is the number of placeholders needed to populate the generated template. The
        second element is a vector of integer values which determine bounds for random number vector for template
        generation.

        Each element of the vector will be used to generate a random number between 0 and the element inclusive,
        which is then used to select words (e.g. from wordlists) for template expansion.

        The `_escapeSpecialMeaning` parameter allows for backwards compatibility with old style syntax while allowing
        for preferred new style template syntax. Specify as True to force escapes for special meanings,.
        """
        retval = []

        escape = False
        use_value = False
        template_len = len(genTemplate)
        num_placeholders = 0

        # in the following code, the construct `(not escape) ^ self._escapeSpecialMeaning` means apply
        # special meaning if either escape is not true or the option `self._escapeSpecialMeaning` is true.
        # This corresponds to the logical xor operation
        for i in range(0, template_len):
            char = genTemplate[i]
            following_char = genTemplate[i + 1] if i + 1 < template_len else None

            if char == "\\":
                escape = True
            elif use_value and ("0" <= char <= "9"):
                # val_index = int(char)
                # retval.append(str(baseValue[val_index]))
                num_placeholders += 1
                use_value = False
            elif (char in self._templateMappings) and (not escape) ^ escapeSpecialMeaning:
                # handle case for ['a','A','k', 'K', 'x', 'X']
                bound, _ = self._templateMappings[char]
                retval.append(bound)
                num_placeholders += 1
                escape = False
            elif (char in self._templateEscapedMappings) and escape:
                # handle case for ['n', 'N', 'w', 'W']
                bound, _mappingArr = self._templateEscapedMappings[char][0], self._templateEscapedMappings[char][1]
                retval.append(bound)
                num_placeholders += 1
                escape = False
            elif char == "v" and escape:
                escape = False
                if following_char is not None and ("0" <= following_char <= "9"):
                    use_value = True
                else:
                    num_placeholders += 1
                    # retval.append(str(baseValue))
            elif char == "V" and escape:
                # retval.append(str(baseValue))
                num_placeholders += 1
                escape = False
            else:
                # retval.append(char)
                num_placeholders += 1
                escape = False

        if use_value:
            # retval.append(str(baseValue))
            num_placeholders += 1

        return num_placeholders, retval

    def _applyTemplateStringsForTemplate(
            self,
            baseValue: pd.Series | pd.DataFrame,
            genTemplate: str,
            placeholders: np.ndarray,
            rnds: np.ndarray,
            *,
            escapeSpecialMeaning: bool = False
    ) -> np.ndarray:
        """
        Vectorized implementation of template driven text substitution. Applies substitutions to placeholders using
        random numbers.

        :param baseValue: Pandas Series or DataFrame of base value for applying the template
        :param genTemplate: A template string to control text generation
        :param placeholders: A masked nparray of type np.object_ pre-allocated to hold the generated strings
        :param rnds: A masked numpy 2d array of random numbers needed for vectorized generation
        :param escapeSpecialMeaning: If ``True``, requires escape on special meaning chars.
        :returns: placeholders

        The vectorized implementation populates the placeholder Numpy array with the substituted values.

        The `_escapeSpecialMeaning` parameter allows for backwards compatibility with old style syntax while allowing
        for preferred new style template syntax. Specify as True to force escapes for special meanings,.

        .. note::
                Both `placeholders` and `rnds` are numpy masked arrays. If there are multiple templates in the template
                generation source template, then this method will be called multiple times with each of
                the distinct templates passed and the `placeholders` and `rnds` arrays masked so that the each call
                will apply the template to rows to which that template applies.

                The template may be the empty string.
        """
        assert baseValue.shape[0] == placeholders.shape[0]
        assert baseValue.shape[0] == rnds.shape[0]

        _cached_values = {}

        regular_keys = self._templateMappings.keys()
        escaped_keys = self._templateEscapedMappings.keys()

        def _get_values_as_np_array() -> np.ndarray:
            """Get baseValue which is pd.Series or Dataframe as a numpy array and cache it"""
            if "np_values" not in _cached_values:
                _cached_values["np_values"] = baseValue.to_numpy()

            values = _cached_values["np_values"]
            if not isinstance(values, np.ndarray):
                raise TypeError("Value for 'np_values' should be of type 'np.ndarray'")

            return values

        def _get_values_subelement(elem: int) -> np.ndarray:
            """Get element from base values as np array and cache it"""
            cache_key = f"v_{elem}"
            if cache_key not in _cached_values:
                np_values = _get_values_as_np_array()
                # element_values = []
                element_values: np.ndarray = np.ndarray(np_values.shape[0], dtype=np_values.dtype)

                for x in range(baseValue.shape[0]):
                    # element_values.append(baseValue[x][elem])
                    element_values[x] = baseValue[x][elem]
                _cached_values[cache_key] = element_values

            sub_element = _cached_values[cache_key]
            if not isinstance(sub_element, np.ndarray):
                raise TypeError("Sub-element value must be of type 'np.ndarray'")

            return sub_element

        escape = False
        use_value = False
        template_len = len(genTemplate)
        num_placeholders = 0
        rnd_offset = 0

        unmasked_rows = None  # unmasked_rows is None, indicates that all rows are unmasked

        assert isinstance(placeholders, np.ma.MaskedArray), "expecting MaskArray"

        # if template is empty, then nothing needs to be done
        if template_len > 0 and isinstance(placeholders, np.ma.MaskedArray):
            active_rows = ~placeholders.mask
            unmasked_rows = active_rows[:, 0]

            if np.all(active_rows):
                unmasked_rows = None

        # in the following code, the construct `(not escape) ^ self._escapeSpecialMeaning` means apply
        # special meaning if either escape is not true or the option `self._escapeSpecialMeaning` is true.
        # This corresponds to the logical xor operation
        for i in range(0, template_len):
            char = genTemplate[i]
            following_char = genTemplate[i + 1] if i + 1 < template_len else None

            if char == "\\":
                escape = True
            elif use_value and ("0" <= char <= "9"):
                val_index = int(char)
                placeholders[:, num_placeholders] = _get_values_subelement(val_index)
                # placeholders[:, num_placeholders] = pd_base_values.apply(lambda x: str(x[val_index]))
                num_placeholders += 1
                use_value = False
            elif char in regular_keys and (not escape) ^ escapeSpecialMeaning:
                # note vectorized lookup - `rnds[:, rnd_offset]` will get vertical column of
                # random numbers from `rnds` 2d array
<<<<<<< HEAD
                bound, value_mappings = self._templateMappings[char]
=======
                _, value_mappings = self._templateMappings[char]
>>>>>>> 3aca7f3c

                if unmasked_rows is not None:
                    placeholders[unmasked_rows, num_placeholders] = value_mappings[rnds[unmasked_rows, rnd_offset]]
                else:
                    placeholders[:, num_placeholders] = value_mappings[rnds[:, rnd_offset]]

                num_placeholders += 1
                rnd_offset = rnd_offset + 1
                escape = False
                # used for retval.append(_HEX_LOWER[self._getRandomInt(0, 15, rndGenerator)])
            elif char in escaped_keys and escape:
                _bound, value_mappings = self._templateEscapedMappings[char]  # type: ignore[assignment]

                if value_mappings is not None:
                    if unmasked_rows is not None:
                        placeholders[unmasked_rows, num_placeholders] = value_mappings[rnds[unmasked_rows, rnd_offset]]
                    else:
                        placeholders[:, num_placeholders] = value_mappings[rnds[:, rnd_offset]]
                elif unmasked_rows is not None: # type: ignore[unreachable]
                    placeholders[unmasked_rows, num_placeholders] = rnds[unmasked_rows, rnd_offset]
                else:
                    placeholders[:, num_placeholders] = rnds[:, rnd_offset]
                num_placeholders += 1
                rnd_offset = rnd_offset + 1
                # retval.append(str(self._getRandomInt(0, 255, rndGenerator)))
                escape = False
            elif char == "v" and escape:
                escape = False
                if following_char is not None and ("0" <= following_char <= "9"):
                    use_value = True
                else:
                    placeholders[:, num_placeholders] = _get_values_as_np_array()
                    num_placeholders += 1
                    # retval.append(str(baseValue))
            elif char == "V" and escape:
                placeholders[:, num_placeholders] = _get_values_as_np_array()
                # retval.append(str(baseValue))
                num_placeholders += 1
                escape = False
            else:
                placeholders[:, num_placeholders] = char
                # retval.append(char)
                num_placeholders += 1
                escape = False

        if use_value:
            placeholders[:, num_placeholders] = _get_values_as_np_array()
            # retval.append(str(baseValue))
            num_placeholders += 1

        return placeholders

    def _prepare_random_bounds(self, v: pd.Series) -> tuple[np.ndarray, np.ndarray, np.ndarray]:
        """
        Prepares the random bounds for processing the template expansion.

        For each template, we will have a vector of random numbers to generate for expanding the template. If we have
        multiple templates, there will be a separate vector of random numbers for each template.

        :param v: Pandas Series of values passed as base values
        :return: A vector of templates chosen, template random bounds (1 for each substitution) and selected
                 random numbers for each row (as numpy array)
        """
        # choose templates
        num_templates = len(self.templates)
        assert num_templates >= 1, "Expecting at least 1 template"

        rng = self.getNPRandomGenerator()

        if num_templates > 1:
            # choose template at random from 0 .. num_templates
            templates_chosen = rng.integers(np.full(v.size, num_templates))
        else:
            # always use template 0
            templates_chosen = np.full(v.size, 0)

        # populate template random numbers
        template_rnd_bounds = np.full((v.size, self._max_rnds_needed), -1)
        masked_template_bounds: np.ma.MaskedArray = np.ma.MaskedArray(template_rnd_bounds, mask=False)

        for i in range(num_templates):
            # assign the
            len_bounds_i = len(self._template_rnd_bounds[i])
            masked_template_bounds[i == templates_chosen.T, 0:len_bounds_i] = self._template_rnd_bounds[i]

        masked_template_bounds[template_rnd_bounds == -1] = np.ma.masked

        r_mask = masked_template_bounds.mask

        template_rnds = template_rnd_bounds.copy()

        template_rnds[~r_mask] = rng.integers(masked_template_bounds[~r_mask])

        return templates_chosen, template_rnd_bounds, template_rnds


class ILText(TextGenerator, SerializableToDict):  # lgtm [py/missing-equals]
    """
    This class generates Ipsum Lorem text paragraphs, words, and sentences.

    :param paragraphs: Number of paragraphs to generate. If a tuple is provided, we will generate a random number of
        paragraphs in the provided range.
    :param sentences: Number of sentences per paragraph to generate. If a tuple is provided, we will generate a random
        number of sentences in the provided range.
    :param words: Number of words per sentence to generate. If a tuple is provided, we will generate a random number of
        words in the provided range.
    :param extendedWordList: Optional list of words to use instead of the default Ipsum Lorem list.
    """

    def __init__(
            self,
            paragraphs: int | tuple[int, int] | None = None,
            sentences: int | tuple[int, int] | None = None,
            words: int | tuple[int, int] | None = None,
            extendedWordList: list[str] | None = None
    ) -> None:
        assert paragraphs is not None or sentences is not None or words is not None, \
            "At least one of the params `paragraphs`, `sentences` or `words` must be specified"

        super().__init__()

        self._paragraphs = paragraphs
        self._sentences = sentences
        self._words = words
        self._extendedWordList = extendedWordList

        self.paragraphs = self.getAsTupleOrElse(paragraphs, (1, 1), "paragraphs")
        self.words = self.getAsTupleOrElse(words, (2, 12), "words")
        self.sentences = self.getAsTupleOrElse(sentences, (1, 1), "sentences")
        self.wordList = extendedWordList if extendedWordList is not None else _WORDS_LOWER
        self.shape = [self.paragraphs[1], self.sentences[1], self.words[1]]

        # values needed for the text generation
        # numpy uses fixed sizes for strings , so compute whats needed
        self._npWords = np.array(self.wordList)

        self._processStats()
        self._processWordList()

    def __repr__(self) -> str:
        paras, sentences, words = self.paragraphs, self.sentences, self.words
        wl = self.wordList.__repr__ if self.wordList is not None else "None"
        return f"ILText(paragraphs={paras}, sentences={sentences}, words={words}, wordList={wl})"

    def generateText(self, baseValues: list | pd.Series | np.ndarray, rowCount: int = 1) -> list[str] | pd.Series:
        """
        generate text for seed based on configuration parameters.

        As it uses numpy, repeatability is restricted depending on version of the runtime

        :param baseValues: List or array-like list of baseValues
        :param rowCount: Number of rows
        :returns: List or Pandas series of generated strings of same size as input seed
        """
        assert baseValues is not None, "`baseValues` param must be specified"
        rng = self.getNPRandomGenerator(forceNewInstance=True)
        word_offset_type = self._wordOffsetType
        stats_shape = [rowCount, self.paragraphs[1], self.sentences[1], 3]

        # determine counts of paragraphs, sentences and words
        para_stats_raw = np.round(rng.normal(self._meanValues, self._stdVals2, size=stats_shape))
        para_stats = np.clip(para_stats_raw, self._minValues, self._maxValues)

        # Convert to the compact dtype after clipping
        para_stats = para_stats.astype(self._textGenerationValues.dtype)

        # replicate paragraphs and sentences from first row of each paragraph through other elememnts
        # this is used to efficiently create mask for manipulating word offsets
        # after this every row will contain :
        # number of good paragraphs, number of good sentences, number of number of good words
        # for current sentence in current paragraph in outer rows collection
        para_stats[:, :, :, 0] = para_stats[:, :, 0, 0, np.newaxis]
        para_stats[:, :, :, 1] = para_stats[:, :, 0, 1, np.newaxis]

        # set up shape for arrays used to process word offsets
        # this will be masked so that we don't waste resources processing invalid paragraphs, sentences and words
        output_shape = (rowCount, self.paragraphs[1], self.sentences[1], self.words[1])

        # compute the masks for paragraphs, sentences, and words
        # get the set of indices for shape  - r = rows, p = paragraphs, s = sentences, w = words
        # the indices will produce a set of rows of values for each dimension
        # the mask is then produced by iterating comparing index with good value
        # for example - if number of good words is 3 and sentence is index array of [0, 1, 2, 3, 4, 5 ,6]
        # then mask is produced via conditions indices <= good_word
        # note value of True means masked for numpy
        _, p, s, w = np.indices(output_shape)

        good_words = para_stats[:, :, :, 2]
        good_paragraphs = para_stats[:, :, :, 0]
        good_sentences = para_stats[:, :, :, 1]

        # build masks in each dimension and `or` them together
        words_mask = (w.T >= good_words.T).T
        para_mask = (p.T >= good_paragraphs.T).T
        sentences_mask = (s.T >= good_sentences.T).T
        final_mask = words_mask | para_mask | sentences_mask

        word_offsets = np.full(output_shape, dtype=word_offset_type, fill_value=self._emptyStringOffset)
        masked_offsets: np.ma.MaskedArray = np.ma.MaskedArray(word_offsets, mask=final_mask)

        # note numpy random differs from standard random in that it never produces upper bound
        masked_offsets[~masked_offsets.mask] = rng.integers(self._wordOffsetSize,
                                                            size=output_shape,
                                                            dtype=self._wordOffsetType)[~masked_offsets.mask]

        # hardening a mask prevents masked values from being changed
        np.ma.harden_mask(masked_offsets)
        # Cast offsets to the same dtype as the array to avoid casting errors
        capitals_offset = self._wordOffsetType.type(self._startOfCapitalsOffset)
        spaced_words_offset = self._wordOffsetType.type(self._startOfSpacedWordsOffset)
        masked_offsets[:, :, :, 0] = masked_offsets[:, :, :, 0] + capitals_offset
        masked_offsets[:, :, :, 1:] = masked_offsets[:, :, :, 1:] + spaced_words_offset
        np.ma.soften_mask(masked_offsets)

        # add period to every sentence
        # we'll replicate column 0 in order to preserve the mask and fill unmasked entries
        # with the sentence end offset
        new_word_offsets = masked_offsets[:, :, :, 0][:]
        new_col = new_word_offsets[:, :, :, np.newaxis]
        terminated_word_offsets = np.ma.concatenate((masked_offsets, new_col), axis=3)
        new_column = terminated_word_offsets[:, :, :, -1]
        sentence_end_offset = self._wordOffsetType.type(self._sentenceEndOffset)
        new_column[~new_column.mask] = sentence_end_offset

        # reshape to paragraphs
        shape = terminated_word_offsets.shape
        paragraph_offsets = terminated_word_offsets.reshape((rowCount, shape[1], shape[2] * shape[3]))

        if self.paragraphs[1] > 1:
            # add paragraph terminator to every paragraph
            # we'll take a copy of the first column so as to preserve masking
            # i.e if first word of first sentence is masked, then end marker position should be masked
            new_word_offsets = paragraph_offsets[:, :, 0][:]
            new_col = new_word_offsets[:, :, np.newaxis]
            terminated_paragraph_offsets = np.ma.concatenate((paragraph_offsets, new_col), axis=2)

            # set the paragraph end marker on all paragraphs except last
            # new_masked_elements = terminated_paragraph_offsets[:,:,-1]
            new_column = terminated_paragraph_offsets[:, :, -1]
            paragraph_end_offset = self._wordOffsetType.type(self._paragraphEnd)
            new_column[~new_column.mask] = paragraph_end_offset
        else:
            terminated_paragraph_offsets = paragraph_offsets

        # reshape to rows containing word offset sequences. We'll join using pandas apply to avoid
        # memory issues with fixed strings in numpy
        shape = terminated_paragraph_offsets.shape
        terminated_paragraph_offsets = terminated_paragraph_offsets.reshape((rowCount, shape[1] * shape[2]))

        empty_string_offset = self._wordOffsetType.type(self._emptyStringOffset)
        final_data = terminated_paragraph_offsets.filled(fill_value=empty_string_offset)  # pylint: disable=no-member

        # its faster to manipulate text in data frames as numpy strings are fixed length
        all_python_words = self._wordsAsPythonStrings

        base_results = pd.DataFrame(final_data)

        # build our lambda expression, copying point to word list locally for efficiency
        empty_string_offsets = [self._emptyStringOffset, self._emptyStringOffset + self._startOfSpacedWordsOffset]
        # mk_str_fn = lambda x: ("".join([all_python_words[x1] for x1 in x if x1 not in empty_string_offsets])).strip()
        # mk_str_fn = lambda x: ("".join([all_python_words[x1] for x1 in x ]))

        # ... and execute it
        results = base_results.apply(lambda w: self._get_word(w, all_python_words, empty_string_offsets), axis=1)
        return results

    def classicGenerateText(self, v: str) -> str:
        """
        Generates text using PySpark UDFs (non-Pandas).

        :param v: Value passed as a base value
        :return: Expanded template
        """
        return self.generateText([v], 1)[0]

    def pandasGenerateText(self, v: pd.Series) -> pd.Series:
        """
        Generates text with Pandas UDFs.

        :param v: Pandas series of values passed as base values
        :return: Pandas series of expanded templates
        """
        rows = v.to_numpy()
        results = self.generateText(rows, rows.size)
        return pd.Series(results)

    def _toInitializationDict(self) -> dict[str, Any]:
        """
        Converts an object to a Python dictionary. Keys represent the object's constructor arguments.

        :return: Python dictionary representation of the object
        """
        _options = {
            "kind": self.__class__.__name__,
            "paragraphs": self._paragraphs,
            "sentences": self._sentences,
            "words": self._words,
            "extendedWordList": self._extendedWordList
        }
        return _options

    def _processStats(self) -> None:
        """
        Computes statistics needed for the text generation.
        """

        vals = [self.paragraphs, self.sentences, self.words]
        self._textGenerationValues = np.array(vals, dtype=self.compactNumpyTypeForValues(vals))
        self._minValues = self._textGenerationValues[:, 0]
        self._maxValues = self._textGenerationValues[:, 1]

        self._meanValues = np.mean(self._textGenerationValues, axis=1)

        # we want to force wider spread of sentence length, so we're not simply computing the std_deviation
        # - but computing a target std_dev that will spread sentence length
        self._stdVals = self._meanValues / 2
        self._stdVals2 = np.std(self._textGenerationValues, axis=1)

    def _processWordList(self) -> None:
        """
        Sets up the word lists needed for text generation.
        """
        np_words = np.array(self.wordList, np.dtype(np.str_))
        np_capitalized_words = np.char.capitalize(np_words[:])

        all_words = np_words[:]

        self._wordOffsetSize = all_words.size
        self._sentenceEndOffset = all_words.size
        self._paragraphEnd = self._sentenceEndOffset + 1
        self._wordSpaceOffset = self._paragraphEnd + 1
        self._emptyStringOffset = self._wordSpaceOffset + 1

        punctuation = [". ", "\n\n", " ", ""]
        all_words = np.concatenate((all_words, np.array(punctuation)))

        self._startOfCapitalsOffset = all_words.size
        all_words = np.concatenate((all_words, np_capitalized_words, np.array(punctuation)))

        # for efficiency, we'll create list of words preceded by spaces - it will reduce memory consumption during join
        # and array manipulation as we dont have to hold offset for space
        self._startOfSpacedWordsOffset = all_words.size

        np_spaced_words = np.array([" " + x for x in self.wordList], np.dtype(np.str_))
        all_words = np.concatenate((all_words, np_spaced_words, np.array(punctuation)))

        # set up python list of all words so that we dont have to convert between numpy and python representations
        self._allWordsSize = all_words.size
        self._wordsAsPythonStrings = [str(x) for x in all_words]

        # get smallest type that can represent word offset
        self._wordOffsetType = self.compactNumpyTypeForValues([all_words.size * 2 + 10])

    @staticmethod
    def _get_word(elements: list[int], words: list[str], excluded: list[int]) -> str:
        return "".join([words[element] for element in elements if element not in excluded]).strip()<|MERGE_RESOLUTION|>--- conflicted
+++ resolved
@@ -88,12 +88,9 @@
             return False
         return self._randomSeed == other._randomSeed
 
-<<<<<<< HEAD
-=======
     def __hash__(self) -> int:
         return hash(self._randomSeed)
 
->>>>>>> 3aca7f3c
     def withRandomSeed(self, seed: int) -> "TextGenerator":
         """
         Sets the TextGenerator's random seed.
@@ -392,11 +389,7 @@
         placeholders = np.full((v.shape[0], self._max_placeholders), "", dtype=np.object_)
 
         # prepare template selections, bounds, rnd values to drive application of algorithm
-<<<<<<< HEAD
-        template_choices, template_rnd_bounds, template_rnds = self._prepare_random_bounds(v)
-=======
         template_choices, _, template_rnds = self._prepare_random_bounds(v)
->>>>>>> 3aca7f3c
         template_choices_t = template_choices.T
 
         # create masked arrays, with all elements initially masked
@@ -665,11 +658,7 @@
             elif char in regular_keys and (not escape) ^ escapeSpecialMeaning:
                 # note vectorized lookup - `rnds[:, rnd_offset]` will get vertical column of
                 # random numbers from `rnds` 2d array
-<<<<<<< HEAD
-                bound, value_mappings = self._templateMappings[char]
-=======
                 _, value_mappings = self._templateMappings[char]
->>>>>>> 3aca7f3c
 
                 if unmasked_rows is not None:
                     placeholders[unmasked_rows, num_placeholders] = value_mappings[rnds[unmasked_rows, rnd_offset]]
