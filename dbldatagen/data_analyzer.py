--- conflicted
+++ resolved
@@ -34,10 +34,7 @@
     .. warning::
        Experimental
     """
-<<<<<<< HEAD
-=======
-
->>>>>>> a3fd8786
+
     debug: bool
     verbose: bool
     _sparkSession: SparkSession
@@ -45,26 +42,6 @@
     _dataSummary: dict[str, dict[str, object]] | None
     _DEFAULT_GENERATED_NAME: str = "synthetic_data"
     _GENERATED_COMMENT: str = strip_margins(
-<<<<<<< HEAD
-        """
-        |# Code snippet generated with Databricks Labs Data Generator (`dbldatagen`) DataAnalyzer class
-        |# Install with `pip install dbldatagen` or in notebook with `%pip install dbldatagen`
-        |# See the following resources for more details:
-        |#
-        |#   Getting Started - [https://databrickslabs.github.io/dbldatagen/public_docs/APIDOCS.html]
-        |#   Github project - [https://github.com/databrickslabs/dbldatagen]
-        |#
-        """,
-        marginChar="|"
-    )
-
-    _GENERATED_FROM_SCHEMA_COMMENT: str = strip_margins(
-        """
-        |# Column definitions are stubs only - modify to generate correct data
-        |#
-        """,
-        marginChar="|"
-=======
         """
         |# Code snippet generated with Databricks Labs Data Generator (`dbldatagen`) DataAnalyzer class
         |# Install with `pip install dbldatagen` or in notebook with `%pip install dbldatagen`
@@ -83,7 +60,6 @@
         |#
         """,
         marginChar="|",
->>>>>>> a3fd8786
     )
 
     def __init__(
@@ -91,11 +67,7 @@
         df: DataFrame | None = None,
         sparkSession: SparkSession | None = None,
         debug: bool = False,
-<<<<<<< HEAD
-        verbose: bool = False
-=======
         verbose: bool = False,
->>>>>>> a3fd8786
     ) -> None:
         self.verbose = verbose
         self.debug = debug
@@ -143,11 +115,7 @@
         fieldExprs: list[str] | None = None,
         dfData: DataFrame | None,
         rowLimit: int = 1,
-<<<<<<< HEAD
-        dfSummary: DataFrame | None = None
-=======
         dfSummary: DataFrame | None = None,
->>>>>>> a3fd8786
     ) -> DataFrame:
         """
         Adds a new measure to the summary ``DataFrame``.
@@ -225,11 +193,7 @@
             measureName="schema",
             summaryExpr=f"""to_json(named_struct('column_count', {len(dtypes)}))""",
             fieldExprs=[f"'{dtype[1]}' as {dtype[0]}" for dtype in dtypes],
-<<<<<<< HEAD
-            dfData=self._df
-=======
-            dfData=self._df,
->>>>>>> a3fd8786
+            dfData=self._df,
         )
 
         data_summary_df = self._addMeasureToSummary(
@@ -237,28 +201,17 @@
             summaryExpr=f"{total_count}",
             fieldExprs=[f"string(count({dtype[0]})) as {dtype[0]}" for dtype in dtypes],
             dfData=self._df,
-<<<<<<< HEAD
-            dfSummary=data_summary_df
-=======
-            dfSummary=data_summary_df,
->>>>>>> a3fd8786
+            dfSummary=data_summary_df,
         )
 
         data_summary_df = self._addMeasureToSummary(
             measureName="null_probability",
             fieldExprs=[
                 f"""string( round( ({total_count} - count({dtype[0]})) /{total_count}, 2)) as {dtype[0]}"""
-<<<<<<< HEAD
-                        for dtype in dtypes
-            ],
-            dfData=self._df,
-            dfSummary=data_summary_df
-=======
                 for dtype in dtypes
             ],
             dfData=self._df,
             dfSummary=data_summary_df,
->>>>>>> a3fd8786
         )
 
         # distinct count
@@ -267,11 +220,7 @@
             summaryExpr="count(distinct *)",
             fieldExprs=[f"string(count(distinct {dtype[0]})) as {dtype[0]}" for dtype in dtypes],
             dfData=self._df,
-<<<<<<< HEAD
-            dfSummary=data_summary_df
-=======
-            dfSummary=data_summary_df,
->>>>>>> a3fd8786
+            dfSummary=data_summary_df,
         )
 
         # min
@@ -279,32 +228,18 @@
             measureName="min",
             fieldExprs=[f"string(min({dtype[0]})) as {dtype[0]}" for dtype in dtypes],
             dfData=self._df,
-<<<<<<< HEAD
-            dfSummary=data_summary_df
-=======
-            dfSummary=data_summary_df,
->>>>>>> a3fd8786
+            dfSummary=data_summary_df,
         )
 
         data_summary_df = self._addMeasureToSummary(
             measureName="max",
             fieldExprs=[f"string(max({dtype[0]})) as {dtype[0]}" for dtype in dtypes],
             dfData=self._df,
-<<<<<<< HEAD
-            dfSummary=data_summary_df
-        )
-
-        description_df = (
-            self
-            ._get_dataframe_describe_stats(self._df)
-            .where(f"{DATA_SUMMARY_FIELD_NAME} in ('mean', 'stddev')")
-=======
             dfSummary=data_summary_df,
         )
 
         description_df = self._get_dataframe_describe_stats(self._df).where(
             f"{DATA_SUMMARY_FIELD_NAME} in ('mean', 'stddev')"
->>>>>>> a3fd8786
         )
         description_data = description_df.collect()
 
@@ -321,11 +256,7 @@
                 measureName=measure,
                 fieldExprs=[f"'{values[dtype[0]]}'" for dtype in dtypes],
                 dfData=self._df,
-<<<<<<< HEAD
-                dfSummary=data_summary_df
-=======
                 dfSummary=data_summary_df,
->>>>>>> a3fd8786
             )
 
         # string characteristics for strings and string representation of other values
@@ -333,22 +264,14 @@
             measureName="print_len_min",
             fieldExprs=[f"string(min(length(string({dtype[0]})))) as {dtype[0]}" for dtype in dtypes],
             dfData=self._df,
-<<<<<<< HEAD
-            dfSummary=data_summary_df
-=======
-            dfSummary=data_summary_df,
->>>>>>> a3fd8786
+            dfSummary=data_summary_df,
         )
 
         data_summary_df = self._addMeasureToSummary(
             measureName="print_len_max",
             fieldExprs=[f"string(max(length(string({dtype[0]})))) as {dtype[0]}" for dtype in dtypes],
             dfData=self._df,
-<<<<<<< HEAD
-            dfSummary=data_summary_df
-=======
-            dfSummary=data_summary_df,
->>>>>>> a3fd8786
+            dfSummary=data_summary_df,
         )
 
         return data_summary_df
@@ -381,8 +304,7 @@
         dataSummary: dict[str, dict[str, object]] | None = None,
         colName: str | None = None,
         measure: str | None = None,
-<<<<<<< HEAD
-        defaultValue: int | float | str | None = None
+        defaultValue: int | float | str | None = None,
     ) -> object:
         """
         Gets a measure value from a data summary given a measure name and column name. Returns a default value when the
@@ -404,42 +326,11 @@
         if colName not in measure_values:
             return defaultValue
 
-=======
-        defaultValue: int | float | str | None = None,
-    ) -> object:
-        """
-        Gets a measure value from a data summary given a measure name and column name. Returns a default value when the
-        measure value cannot be found.
-
-        :param dataSummary: Optional data summary to search (if ``None``, the default value is returned)
-        :param colName: Optional column name
-        :param measure: Optional measure name
-        :param defaultValue: Default return value
-        :return: Measure value or default value
-        """
-        if dataSummary is None or colName is None or measure is None:
-            return defaultValue
-
-        if measure not in dataSummary:
-            return defaultValue
-
-        measure_values = dataSummary[measure]
-        if colName not in measure_values:
-            return defaultValue
-
->>>>>>> a3fd8786
         return measure_values[colName]
 
     @classmethod
     def _generatorDefaultAttributesFromType(
-<<<<<<< HEAD
-        cls,
-        sqlType: types.DataType,
-        colName: str | None = None,
-        dataSummary: dict | None = None
-=======
         cls, sqlType: types.DataType, colName: str | None = None, dataSummary: dict | None = None
->>>>>>> a3fd8786
     ) -> str:
         """
         Generates a Spark SQL expression for the input column and data type. Optionally uses ``DataAnalyzer`` summary
@@ -523,11 +414,7 @@
         dataSummary: dict | None = None,
         sourceDf: DataFrame | None = None,
         suppressOutput: bool = False,
-<<<<<<< HEAD
-        name: str | None = None
-=======
         name: str | None = None,
->>>>>>> a3fd8786
     ) -> str:
         """
         Generates code to build a ``DataGenerator`` from an existing dataframe. Analyzes the dataframe passed to the
@@ -561,11 +448,7 @@
                                     |                     rows=100000,
                                     |                     random=True,
                                     |                     )""",
-<<<<<<< HEAD
-                marginChar="|"
-=======
                 marginChar="|",
->>>>>>> a3fd8786
             )
         )
 
