--- conflicted
+++ resolved
@@ -236,11 +236,7 @@
      ['id'], ['city_id', 'city_pop', 'city_id', 'city_pop'], ['id']]`
 
     :arg lst: list of items to perform condition matches against
-<<<<<<< HEAD
-    :arg cond: lambda function or function taking single argument and returning True or Fals
-=======
     :arg cond: lambda function or function taking single argument and returning True or False
->>>>>>> ef04c7b7
     :returns: list of sublists
     """
 
