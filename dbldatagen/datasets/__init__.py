--- conflicted
+++ resolved
@@ -11,10 +11,6 @@
            "basic_process_historian",
            "basic_telematics",
            "basic_user",
-<<<<<<< HEAD
-           "benchmark_groupby"
-=======
            "benchmark_groupby",
            "multi_table_telephony_provider"
->>>>>>> 40f3f724
            ]