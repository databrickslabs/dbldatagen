--- conflicted
+++ resolved
@@ -27,10 +27,7 @@
 
     :param txtGen: - reference to outer PyfnText object
     """
-<<<<<<< HEAD
-=======
-
->>>>>>> a3fd8786
+
     textGenerator: "TextGenerator"
 
     def __init__(self, txtGen: "TextGenerator") -> None:
@@ -88,10 +85,7 @@
       The code does not guarantee thread or cross process safety. If a new instance of the random number
       generator is needed, you may call the base class method with the argument `forceNewInstance` set to True.
     """
-<<<<<<< HEAD
-=======
-
->>>>>>> a3fd8786
+
     _name: str
     _initPerBatch: bool
     _rootProperty: object
@@ -106,11 +100,7 @@
         init: Callable | None = None,
         initPerBatch: bool = False,
         name: str | None = None,
-<<<<<<< HEAD
-        rootProperty: object = None
-=======
         rootProperty: object = None,
->>>>>>> a3fd8786
     ) -> None:
         super().__init__()
         if not callable(fn):
@@ -233,14 +223,11 @@
     _initFn: Callable | None
     _rootProperty: object | None
 
-<<<<<<< HEAD
-=======
     _name: str
     _initPerBatch: bool
     _initFn: Callable | None
     _rootProperty: object | None
 
->>>>>>> a3fd8786
     def __init__(self, name: str | None = None) -> None:
         self._initFn = None
         self._rootProperty = None
@@ -288,17 +275,7 @@
         self._rootProperty = prop
         return self
 
-<<<<<<< HEAD
-    def __call__(
-        self,
-        evalFn: str | Callable,
-        *args,
-        isProperty: bool = False,
-        **kwargs
-    ) -> PyfuncText:
-=======
     def __call__(self, evalFn: str | Callable, *args, isProperty: bool = False, **kwargs) -> PyfuncText:
->>>>>>> a3fd8786
         """
         Internal function calling mechanism that implements the syntax expansion.
 
@@ -363,11 +340,7 @@
         providers: list | None = None,
         name: str = "FakerText",
         lib: str | None = None,
-<<<<<<< HEAD
-        rootClass: str | None = None
-=======
         rootClass: str | None = None,
->>>>>>> a3fd8786
     ) -> None:
 
         super().__init__(name)
