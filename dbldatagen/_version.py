--- conflicted
+++ resolved
@@ -33,8 +33,7 @@
     return version_info
 
 
-<<<<<<< HEAD
-__version__ = "0.2.0-rc1"  # DO NOT EDIT THIS DIRECTLY!  It is managed by bumpversion
+__version__ = "0.2.1"  # DO NOT EDIT THIS DIRECTLY!  It is managed by bumpversion
 __version_info__ = get_version(__version__)
 
 
@@ -48,7 +47,3 @@
         logging.warning("Could not parse spark version - using assumed Spark Version : %s", spark_version_info)
 
     return spark_version_info
-=======
-__version__ = "0.2.1"  # DO NOT EDIT THIS DIRECTLY!  It is managed by bumpversion
-__version_info__ = get_version(__version__)
->>>>>>> 109707e9
