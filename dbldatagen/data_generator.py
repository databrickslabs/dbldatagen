# See the License for the specific language governing permissions and
# limitations under the License.
#

"""
This file defines the `DataGenError` and `DataGenerator` classes
"""
import contextlib
import copy
import json
import logging
import re
from datetime import date, datetime, timedelta
from functools import partial
from typing import Any

from pyspark.sql import DataFrame, SparkSession
from pyspark.sql.streaming.query import StreamingQuery
from pyspark.sql.types import DataType, IntegerType, LongType, StringType, StructField, StructType

from dbldatagen import datagen_constants
from dbldatagen._version import _get_spark_version
from dbldatagen.column_generation_spec import ColumnGenerationSpec
from dbldatagen.config import OutputDataset
from dbldatagen.constraints import Constraint, SqlExpr
from dbldatagen.datarange import DataRange
from dbldatagen.distributions import DataDistribution
from dbldatagen.html_utils import HtmlUtils
from dbldatagen.schema_parser import SchemaParser
from dbldatagen.serialization import SerializableToDict
from dbldatagen.spark_singleton import SparkSingleton
from dbldatagen.text_generators import TextGenerator
from dbldatagen.utils import (
    DataGenError,
    deprecated,
    ensure,
    split_list_matching_condition,
    topologicalSort,
    write_data_to_output,
)


_OLD_MIN_OPTION: str = "min"
_OLD_MAX_OPTION: str = "max"
_STREAMING_TIMESTAMP_COLUMN: str = "_source_timestamp"
_UNTITLED_NAME_PREFIX: str = "Untitled"
_ALLOWED_KEYS = ["startingId", "rowCount", "output_id"]
_SPARK_DEFAULT_PARALLELISM: int = datagen_constants.SPARK_DEFAULT_PARALLELISM


class DataGenerator(SerializableToDict):
    """
    This class acts as the entry point to all data generation activities.

    :param sparkSession: `SparkSession` object to use
    :param name: Dataset name
    :param randomSeedMethod: Seed method for generating random values (e.g. `None`, `"fixed"`, `"hash_fieldname"`)
    :param rows: Number of rows to generate
    :param startingId: Starting value for generated seed column
    :param randomSeed: Random seed for random number generator
    :param partitions: Number of partitions to generate (default `spark.sparkContext.defaultParallelism`)
    :param verbose: Whether to generate verbose output logs (default `False`)
    :param batchSize: Arrow batch size to use when generating data with Pandas UDFs
    :param debug: Whether to output debug-level logs (default `False`)
    :param seedColumnName: Name of the `seed` or logical `id` column (default `id`)
    :param random: Default randomness for columns which do not explicitly set their own randomness (default `False`)

    By default, the seed column is named `id`. If you need to use this column name in your generated data,
    it is recommended that you use a different name for the seed column (e.g. `_id`).

    This may be specified by setting the `seedColumnName` attribute to `_id`

    .. note::
        When using a shared `SparkSession` (e.g. on Databricks serverless compute), the `SparkContext` is not
        available and the default parallelism is set to 200. We recommend passing an explicit value for `partitions`
        in these scenarios.
    """

    logging.getLogger("py4j").setLevel(logging.WARNING)

    name: str
    logger: logging.Logger
    sparkSession: SparkSession
    _schema: StructType | None
    _randomSeed: int
    _constraints: list[Constraint]
    _columnSpecsByName: dict[str, ColumnGenerationSpec]
    _allColumnSpecs: list[ColumnGenerationSpec]
    _nextNameIndex: int = 0

    def __init__(
        self,
        sparkSession: SparkSession | None = None,
        name: str | None = None,
        *,
        randomSeedMethod: str | None = None,
        rows: int | None = 1000000,
        startingId: int | None = 0,
        randomSeed: int | None = None,
        partitions: int | None = None,
        verbose: bool = False,
        batchSize: int | None = None,
        debug: bool = False,
        seedColumnName: str = datagen_constants.DEFAULT_SEED_COLUMN,
        random: bool = False,
        **kwargs,
    ) -> None:
        """Constructor for data generator object"""

        # set up logging
        self.verbose = verbose
        self.debug = debug

        self._setupLogger()
        self._seedColumnName = seedColumnName
        self._outputStreamingFields = False

        self._generationModel = None
        self._constraints = []
        self._randomSeed = randomSeed or datagen_constants.DEFAULT_RANDOM_SEED
        self._nextNameIndex = 0

        if seedColumnName != datagen_constants.DEFAULT_SEED_COLUMN:
            if not self.logger:
                raise ValueError("Attempted to set 'seedColumnName' with no logger instantiated")

            self.logger.info(
                f"Using '{self._seedColumnName}' for seed column in place of '{datagen_constants.DEFAULT_SEED_COLUMN}"
            )

        self.name = name if name else DataGenerator.generateName()
        self._rowCount = rows
        self.starting_id = startingId
        self._schema = None

        if sparkSession is None:
            sparkSession = SparkSingleton.getLocalInstance()

        self.sparkSession = sparkSession

        # if the active Spark session is stopped, you may end up with a valid SparkSession object but the underlying
        # SparkContext will be invalid
        assert sparkSession is not None, "Spark session not initialized"

        self.partitions = partitions if partitions is not None else self._getDefaultSparkParallelism(sparkSession)

        # check for old versions of args
        if "starting_id" in kwargs:
            self.logger.warning("starting_id is deprecated - use option 'startingId' instead")
            startingId = kwargs["starting_id"]

        if "seed" in kwargs:
            self.logger.warning("seed is deprecated - use option 'randomSeed' instead")
            randomSeed = kwargs["seed"]

        if "seed_method" in kwargs:
            self.logger.warning("seed_method is deprecated - use option 'seedMethod' instead")
            _ = kwargs["seed_method"]

        if "batch_size" in kwargs:
            self.logger.warning("batch_size is deprecated - use option 'batchSize' instead")
            batchSize = kwargs["batch_size"]

        if "use_pandas" in kwargs or "usePandas" in kwargs:
            self.logger.warning("option 'usePandas' is deprecated - Pandas will always be used")

        if "generateWithSelects" in kwargs or "generateWithSelects" in kwargs:
            self.logger.warning("option 'generateWithSelects' switch is deprecated - selects will always be used")

        self._seedMethod = randomSeedMethod

        # set default random setting
        self._defaultRandom = random if random is not None else False

        if randomSeed is None:
            self._instanceRandomSeed = self._randomSeed

            if randomSeedMethod is None:
                self._seedMethod = datagen_constants.RANDOM_SEED_HASH_FIELD_NAME
            else:
                self._seedMethod = randomSeedMethod
        else:
            self._instanceRandomSeed = randomSeed

            # if a valid random seed was supplied but no seed method was applied, make the seed method "fixed"
            if randomSeedMethod is None:
                self._seedMethod = "fixed"

        allowed_seed_methods = [
            None,
            datagen_constants.RANDOM_SEED_FIXED,
            datagen_constants.RANDOM_SEED_HASH_FIELD_NAME,
        ]
        if self._seedMethod not in allowed_seed_methods:
            msg = f"seedMethod should be None, '{datagen_constants.RANDOM_SEED_FIXED}' or '{datagen_constants.RANDOM_SEED_HASH_FIELD_NAME}' "
            raise DataGenError(msg)

        self._columnSpecsByName = {}
        self._allColumnSpecs = []
        self._buildPlan: list[str] = []
        self.executionHistory: list[str] = []
        self._options: dict[str, Any] = {}
        self._buildOrder: list[list[str]] = []
        self._inferredSchemaFields: list[StructField] = []
        self.buildPlanComputed = False

        # lets add the seed column
        self.withColumn(self._seedColumnName, LongType(), nullable=False, implicit=True, omit=True, noWarn=True)
        self._batchSize = batchSize

        # set up spark session
        self._setupSparkSession(sparkSession)

        # set up use of pandas udfs
        if batchSize:
            self._setupPandas(batchSize)

    def __deepcopy__(self, memo: dict[int, object]) -> "DataGenerator":
        do_not_copy = ["logger", "sparkSession"]
        cls = self.__class__
        clone = cls.__new__(cls)
        memo[id(self)] = clone
        for k, v in self.__dict__.items():
            if k in do_not_copy:
                setattr(clone, k, getattr(self, k))
                continue
            setattr(clone, k, copy.deepcopy(v, memo))
        return clone

    @classmethod
    def _fromInitializationDict(cls, options: dict[str, Any]) -> "DataGenerator":
        """
        Creates a `DataGenerator` instance from a dictionary of class constructor options.

        :param options: Python dictionary of options for the `DataGenerator`, `ColumnGenerationSpecs`, and `Constraints`
        :return: `DataGenerator` instance
        """
        ir = options.copy()
        columns = ir.pop("columns") if "columns" in ir else []
        constraints = ir.pop("constraints") if "constraints" in ir else []
        return (
            DataGenerator(**{k: v for k, v in ir.items() if not isinstance(v, list)})
            ._loadColumnsFromInitializationDicts(columns)
            ._loadConstraintsFromInitializationDicts(constraints)
        )

    @classmethod
    def loadFromInitializationDict(cls, options: dict[str, Any]) -> "DataGenerator":
        """
        Creates a `DataGenerator` instance from a dictionary of class constructor options.

        :param options: Python dictionary of options for the `DataGenerator`, `ColumnGenerationSpecs`, and `Constraints`
        :return: `DataGenerator` instance
        """
        return cls._fromInitializationDict(options)

    def _toInitializationDict(self) -> dict[str, Any]:
        """
        Creates a Python dictionary from a `DataGenerator` instance.

        :return: Python dictionary of options for the `DataGenerator`, `ColumnGenerationSpecs`, and `Constraints`
        """
        _options = {
            "kind": self.__class__.__name__,
            "name": self.name,
            "randomSeedMethod": self._seedMethod,
            "rows": self._rowCount,
            "startingId": self.starting_id,
            "randomSeed": self._randomSeed,
            "partitions": self.partitions,
            "verbose": self.verbose,
            "batchSize": self._batchSize,
            "debug": self.debug,
            "seedColumnName": self._seedColumnName,
            "random": self._defaultRandom,
            "columns": [
                {k: v for k, v in column._toInitializationDict().items() if k != "kind"}
                for column in self.columnGenerationSpecs
            ],
            "constraints": [constraint._toInitializationDict() for constraint in self.constraints],
        }
        return _options

    def saveToInitializationDict(self) -> dict[str, Any]:
        """
        Creates a Python dictionary from a `DataGenerator` instance.

        :return: Python dictionary of options for the `DataGenerator`, `ColumnGenerationSpecs`, and `Constraints`
        """
        return self._toInitializationDict()

    @property
    def seedColumnName(self) -> str:
        """
        Name of the seed column used for all data generation.

        :return: Seed column name
        """
        return self._seedColumnName

    @classmethod
    def _checkSparkVersion(cls, sparkVersion: str, minSparkVersion: tuple[int, int, int]) -> bool:
        """
        Checks the Spark version to ensure support.

        :param sparkVersion: Spark version string
        :param minSparkVersion: Minimum Spark version as tuple
        :return: True if the version is greater than or equal to the minimum supported version

        Layout of version string must be compatible "xx.xx.xx.patch"
        """
        spark_version_info = _get_spark_version(sparkVersion)

        if spark_version_info < minSparkVersion:
            logging.warning(
                f"*** Minimum version of Python supported is {minSparkVersion} - found version %s ", spark_version_info
            )
            return False

        return True

    def _setupSparkSession(self, sparkSession: SparkSession | None = None) -> None:
        """
        Sets up a `SparkSession` for data generation.

        :param sparkSession: Optional `SparkSession`
        """
        if sparkSession is None:
            sparkSession = SparkSingleton.getInstance()

        assert sparkSession is not None, "Spark session not initialized"

        # check if the spark version meets the minimum requirements and warn if not
        self.sparkSession = sparkSession
        sparkVersion = sparkSession.version
        self._checkSparkVersion(sparkVersion, datagen_constants.MIN_SPARK_VERSION)

    def _setupPandas(self, pandasBatchSize: int | None) -> None:
        """
        Sets Spark configurations controlling the batch size for Pandas execution.

        :param pandasBatchSize: Optional batch size for Pandas execution on Spark
        """
        if pandasBatchSize is None:
            raise ValueError("Value 'pandasBatchSize' must be specified")

        if not isinstance(pandasBatchSize, int):
            raise ValueError("Value 'pandasBatchSize' must be specified with type 'int'.")

        self.logger.info("*** using pandas udf for custom functions ***")
        self.logger.info(f"Spark version '{self.sparkSession.version}'")

        with contextlib.suppress(Exception):
            if str(self.sparkSession.version).startswith("3"):
                self.logger.info("Using spark 3.x")
                self.sparkSession.conf.set("spark.sql.execution.arrow.pyspark.enabled", "true")

            self.sparkSession.conf.set("spark.sql.execution.arrow.enabled", "true")
            if self._batchSize:
                self.sparkSession.conf.set("spark.sql.execution.arrow.maxRecordsPerBatch", self._batchSize)

    def _setupLogger(self) -> None:
        """
        Configures a Python logger at warning, info or debug levels based on the parameters used to create the
        `DataGenerator`.
        """
        self.logger = logging.getLogger("DataGenerator")

        if self.debug:
            self.logger.setLevel(logging.DEBUG)

        if self.verbose:
            self.logger.setLevel(logging.INFO)

        self.logger.setLevel(logging.WARNING)

    @staticmethod
    def _getDefaultSparkParallelism(sparkSession: SparkSession | None = None) -> int:
        """
        Gets the default parallelism for a `SparkSession`. Only supported when the `SparkContext` is accessible.

        :param sparkSession: Optional `SparkSession`
        :return: Default parallelism from the associated `SparkContext`
        """
        try:
            if sparkSession and sparkSession.sparkContext:
                return sparkSession.sparkContext.defaultParallelism
            else:
                return _SPARK_DEFAULT_PARALLELISM
        except Exception:  # pylint: disable=broad-exception-caught
            logging.warning(
                f"Error getting default parallelism, using default setting of {datagen_constants.SPARK_DEFAULT_PARALLELISM}"
            )
            return _SPARK_DEFAULT_PARALLELISM

    @classmethod
    def useSeed(cls, seedVal: int) -> None:
        """
        Sets a seed value for random data generation.

        :param seedVal: Seed value
        """
        cls._randomSeed = seedVal

    @deprecated("Use `useSeed` instead")
    @classmethod
    def use_seed(cls, seedVal: int) -> None:
        """
        Sets a seed value for random data generation.

        :param seedVal: Seed value
        """
        cls._randomSeed = seedVal

    @classmethod
    def reset(cls) -> None:
        """
        Resets any state associated with the `DataGenerator`.
        """
        cls._nextNameIndex = 0

    @classmethod
    def generateName(cls) -> str:
        """
        Uses the untitled name prefix and `nextNameIndex` to generate a dummy dataset name.

        :returns: Generated dataset name
        """
        cls._nextNameIndex += 1
        new_name = _UNTITLED_NAME_PREFIX + "_" + str(cls._nextNameIndex)
        return new_name

    def clone(self) -> "DataGenerator":
        """
        Clones the `DataGenerator` via deep copy using the same spark session.

        :returns: Copy of the `DataGenerator`
        """
        new_copy = copy.deepcopy(self)
        new_copy.sparkSession = self.sparkSession
        new_copy.buildPlanComputed = False
        return new_copy

    @property
    def randomSeed(self) -> int:
        """
        Gets the random seed used to generate data.
        """
        return self._instanceRandomSeed

    @property
    def random(self) -> bool:
        """
        Gets the `DataGenerator's` default randomness for columns generated without an explicit `random` argument.
        """
        return self._defaultRandom

    def _markForPlanRegen(self) -> "DataGenerator":
        """
        Marks that the build plan needs to be regenerated.

        :returns: A modified, in-place instance of the `DataGenerator`; Allows for chaining of calls
        """
        self.buildPlanComputed = False
        return self

    def explain(self, suppressOutput: bool = False) -> str:
        """
        Explains the `DataGenerator's` current build plan.

        :param suppressOutput: Whether to suppress display of the build plan
        :returns: String containing the `DataGenerator's` build plan
        """
        if not self.buildPlanComputed:
            self.computeBuildPlan()

        rc = self._rowCount
        tasks = self.partitions
        output = [
            "",
            "Data generation plan",
            "====================",
            f"spec=DateGenerator(name={self.name}, rows={rc}, startingId={self.starting_id}, partitions={tasks})",
            ")",
            "",
            f"seed column: {self._seedColumnName}",
            "",
            f"column build order: {self._buildOrder}",
            "",
            "build plan:",
        ]

        for plan_action in self._buildPlan:
            output.append(" ==> " + plan_action)
        output.extend(["", "execution history:", ""])
        for build_action in self.executionHistory:
            output.append(" ==> " + build_action)
        output.append("")
        output.append("====================")
        output.append("")

        explain_results = "\n".join(output)
        if not suppressOutput:
            print(explain_results)

        return explain_results

    def withRowCount(self, rc: int) -> "DataGenerator":
        """
        Modifies the `DataGenerator's` row count.

        :param rc: New row count
        :returns: A modified version of the current `DataGenerator` with the new row count
        """
        self._rowCount = rc
        return self

    @deprecated("Use `withRowCount` instead")
    def setRowCount(self, rc: int) -> "DataGenerator":
        """
        Modifies the `DataGenerator's` row count.

        :param rc: New row count
        :returns: A modified version of the current `DataGenerator` with the new row count
        """
        self.logger.warning("method `setRowCount` is deprecated, use `withRowCount` instead")
        return self.withRowCount(rc)

    @property
    def rowCount(self) -> int | None:
        """
        Gets the `DataGenerator's` row count.

        This may differ from the original specified row counts, if counts need to be adjusted for purposes of
        keeping the ratio of rows to unique keys correct or other heuristics.

        :returns: Integer row count
        """
        return self._rowCount

    def withIdOutput(self) -> "DataGenerator":
        """
        Gets a `DataGenerator` with an output seed column (defaults to `id`) in the generated dataset.

        If this is not called, the seed column field is omitted from the final generated data set

        :returns: A modified version of the current `DataGenerator` with the seed column
        """
        self._columnSpecsByName[self._seedColumnName].omit = False
        self._markForPlanRegen()

        return self

    def option(self, optionKey: str, optionValue: Any) -> "DataGenerator":  # noqa: ANN401
        """
        Sets a `DataGenerator` option to the specified value.

        :param optionKey: Option key
        :param optionValue: Option value
        :returns: A modified version of the current `DataGenerator` with the new option setting
        """
        ensure(optionKey in _ALLOWED_KEYS)
        self._options[optionKey] = optionValue
        self._markForPlanRegen()
        return self

    def options(self, **kwargs) -> "DataGenerator":
        """
        Sets multiple `DataGenerator` options to their specified values using keyword arguments.

        :returns: A modified version of the current `DataGenerator` with the new option settings
        """
        for key, value in kwargs.items():
            self.option(key, value)
        self._markForPlanRegen()
        return self

    def _processOptions(self) -> "DataGenerator":
        """
        Processes supplied options set by calling `self.option()` or `self.options()`.

        :returns: A modified version of the current `DataGenerator` with the new option settings
        """
        self.logger.info(f"Using options: {self._options!s}")

        for key, value in self._options.items():
            if key == "startingId":
                self.starting_id = value
            elif key in ["rowCount", "row_count"]:
                self._rowCount = value
        return self

    def describe(self) -> dict[str, Any]:
        """
        Gets a dictionary describing the `DataGenerator`. Includes the `DataGenerator's`  name, row count, schema, and
        other options.

        :returns: Dictionary of `DataGenerator` options
        """
        return {
            "name": self.name,
            "rowCount": self._rowCount,
            "schema": self.schema,
            "randomSeed": self._instanceRandomSeed,
            "partitions": self.partitions,
            "columnDefinitions": self._columnSpecsByName,
            "debug": self.debug,
            "verbose": self.verbose,
        }

    def __repr__(self) -> str:
        """
        Gets the string representation of a `DataGenerator`.

        :return: String representing the `DataGenerator`
        """
        name = getattr(self, "name", "None")
        rows = getattr(self, "_rowCount", "None")
        partitions = getattr(self, "partitions", "None")
        return f"DataGenerator(name='{name}', rows={rows}, partitions={partitions})"

    def _checkFieldList(self) -> None:
        """
        Checks the field list for common errors and raises exceptions if errors occur.
        """
        ensure(self._inferredSchemaFields is not None, "schemaFields should be non-empty")
        ensure(isinstance(self._inferredSchemaFields, list), "schemaFields should be list")

    @property
    def schemaFields(self) -> list[StructField]:
        """
        Gets a list of schema fields for the `DataGenerator's` output `DataFrame`.

        :returns: A list of StructFields for the `DataGenerator's` output `DataFrame`
        """
        self._checkFieldList()
        return [fd for fd in self._inferredSchemaFields if not self._columnSpecsByName[fd.name].isFieldOmitted]

    @property
    def schema(self) -> StructType:
        """
        Gets the schema for the `DataGenerator's` output `DataFrame`.

        :returns: Spark `StructType` representing the schema=

        .. note::
          If the data generation specification contains columns for which the datatype is inferred, the schema type
          for inferred columns may not be correct until the build command has completed.
        """
        return StructType(self.schemaFields)

    @property
    def inferredSchema(self) -> StructType:
        """
        Gets an inferred, interim schema definition from the `DataGenerator's` field specifications.

        :returns: Spark `StructType` representing the inferred schema

        .. note::
          If the data generation specification contains columns for which the datatype is inferred, the schema type
          for inferred columns may not be correct until the build command has completed.
        """
        self._checkFieldList()
        return StructType(self._inferredSchemaFields)

    def __getitem__(self, key: str) -> ColumnGenerationSpec:
        """implement the built-in dereference by key behavior"""
        ensure(key is not None, "key should be non-empty")
        return self._columnSpecsByName[key]

    def getColumnType(self, colName: str) -> DataType:
        """
        Gets the Spark DataType for the input column.

        :param colName: Column name
        :returns: Spark DataType for the column
        """
        ct = self._columnSpecsByName[colName].datatype
        return ct if ct is not None else IntegerType()

    def isFieldExplicitlyDefined(self, colName: str) -> bool:
        """
        Checks if a column generation spec has been explicitly defined for the input column.

        :param colName: Column name
        :returns: Whether a column generation spec has been explicitly defined for the column (`True` or `False`)

        .. note::
           A column is not considered explicitly defined if it was inferred from a schema or added
           with a wildcard statement. This impacts whether the column can be redefined.
        """
        ensure(colName is not None, "colName should be non-empty")
        col_def = self._columnSpecsByName.get(colName, None)
        return not col_def.implicit if col_def is not None else False

    def getInferredColumnNames(self) -> list[str]:
        """
        Gets a list of the output column names for a `DataGenerator`.

        :returns: List of output column names
        """
        return [fd.name for fd in self._inferredSchemaFields]

    @staticmethod
    def flatten(lst: list[Any]) -> list[Any]:
        """
        Flattens a nested list.

        :param lst: Nested list to flatten
        :returns: Flattened list of items
        """
        return [item for sublist in lst for item in sublist]

    def getColumnSpec(self, name: str) -> ColumnGenerationSpec:
        """
        Gets a `ColumnGenerationSpec` for the specified column.

        :param name: Column name
        :return: `ColumnGenerationSpec` for the column
        """
        assert name is not None and len(name.strip()) > 0, "column name must be non empty string"
        return self._columnSpecsByName[name]

    def getOutputColumnNames(self) -> list[str]:
        """
        Gets a list of output column names in the `DataGenerator's` output `DataFrame`.

        :returns: List of column names in the `DataGenerator's` output `DataFrame`
        """
        return self.flatten(
            [
                self._columnSpecsByName[fd.name].getNames()
                for fd in self._inferredSchemaFields
                if not self._columnSpecsByName[fd.name].isFieldOmitted
            ]
        )

    def getOutputColumnNamesAndTypes(self) -> list[tuple[str, DataType]]:
        """
        Gets a list of output column names and data types. Flattens nested column names and types. Any
        `ColumnGenerationSpecs` which produce multiple columns will produce multiple list items.

        :returns: A list of tuples of column name and data type
        """
        return self.flatten(
            [
                self._columnSpecsByName[fd.name].getNamesAndTypes()
                for fd in self._inferredSchemaFields
                if not self._columnSpecsByName[fd.name].isFieldOmitted
            ]
        )

    def withSchema(self, sch: StructType) -> "DataGenerator":
        """
        Populates column definitions and specifications for each field in the input schema.

        :param sch: A `StructType` representing the desired schema
        :returns: A modified version of the current `DataGenerator` with `ColumnGenerationSpecs` for the input schema
            fields
        """
        ensure(sch is not None, "schema sch should be non-empty")
        self._schema = sch

        for field in sch.fields:
            self.withColumn(field.name, field.dataType, implicit=True, omit=False, nullable=field.nullable)
        return self

    @staticmethod
    def _computeRange(
        dataRange: DataRange | range | None = None,
        minValue: int | float | complex | date | datetime | None = None,
        maxValue: int | float | complex | date | datetime | None = None,
        step: int | float | complex | timedelta | None = None,
    ) -> tuple[Any, Any, Any]:
        """
        Computes a numeric range from the input parameters.

        :param dataRange: Optional DataRange
        :param minValue: Optional minimum value
        :param maxValue: Optional maximum value
        :param step: Optional increment value
        :returns: Tuple of minimum value, maximum value, and increment value
        """
        # TODO: may also need to check for instance of DataRange
        if dataRange and isinstance(dataRange, range):
            if maxValue or minValue != 0 or step != 1:
                raise ValueError("You cant specify both a range and minValue, maxValue or step values")
            return dataRange.start, dataRange.stop, dataRange.step
        return minValue, maxValue, step

    def withColumnSpecs(
        self,
        patterns: str | list[str] | None = None,
        fields: str | list[str] | None = None,
        matchTypes: str | list[str] | DataType | list[DataType] | None = None,
        **kwargs,
    ) -> "DataGenerator":
        """
        Adds column specs for columns matching:
           - One or more field names,
           - One or more regex patterns
           - One or more Spark DataTypes

        :param patterns: Single regex pattern or list of regex patterns that match the column names.
        :param fields: Single column name or list of column names to explicitly match.
        :param matchTypes: Single Spark SQL DataType or list of Spark SQL DataTypes to match the column types.
        :returns: A modified version of the current `DataGenerator` with the provided column specs

        .. note::
           matchTypes may also take SQL type strings or a list of SQL type strings such as "array<integer>". However,
           you may not use ``INFER_DATYTYPE`` as part of the matchTypes list.

        You may also add a variety of options to further control the test data generation process.
        For full list of options, see :doc:`/reference/api/dbldatagen.column_spec_options`.
        """
        if fields is not None and isinstance(fields, str):
            fields = [fields]

        if datagen_constants.OPTION_RANDOM not in kwargs:
            kwargs[datagen_constants.OPTION_RANDOM] = self._defaultRandom

        # add support for deprecated legacy names
        if "match_types" in kwargs:
            assert not matchTypes, "Argument 'match_types' is deprecated, use 'matchTypes' instead"
            matchTypes = kwargs["match_types"]
            del kwargs["match_types"]  # remove the legacy option from keyword args as they will be used later

        if patterns and isinstance(patterns, str):
            patterns = ["^" + patterns + "$"]

        if patterns and isinstance(patterns, list):
            patterns = ["^" + pat + "$" for pat in patterns]

        all_fields = self.getInferredColumnNames()
        effective_fields = [x for x in all_fields if (fields is None or x in fields) and x != self._seedColumnName]

        if patterns:
            effective_fields = [x for x in effective_fields for y in patterns if re.search(y, x) is not None]

        if matchTypes:
            effective_types = []
            match_types = [matchTypes] if not isinstance(matchTypes, list) else matchTypes

            for match_type in match_types:
                if isinstance(match_type, str):
                    if match_type == datagen_constants.INFER_DATATYPE:
                        raise ValueError("You cannot use INFER_DATATYPE with the method `withColumnSpecs`")

                    effective_types.append(SchemaParser.columnTypeFromString(match_type))
                else:
                    effective_types.append(match_type)

            effective_fields = [x for x in effective_fields for y in effective_types if self.getColumnType(x) == y]

        for f in effective_fields:
            self.withColumnSpec(f, implicit=True, **kwargs)

        return self

    def _checkColumnOrColumnList(self, columns: str | list[str], allowId: bool = False) -> bool:
        """
        Checks if the input column or columns exist in the current DataGenerator specification.

        :param columns: Single column name or list of column names
        :param allowId: Whether to allow the DataGenerator's seed column (e.g. `id`) when checking column names
        :returns: Whether the column or list of columns exist in the current DataGenerator specification
        """
        inferred_columns = self.getInferredColumnNames()
        if allowId and columns == self._seedColumnName:
            return True

        if isinstance(columns, list):
            for column in columns:
                ensure(column in inferred_columns, f" column `{column}` must refer to defined column")
        else:
            ensure(columns in inferred_columns, f" column `{columns}` must refer to defined column")
        return True

    def withColumnSpec(
        self,
        colName: str,
        *,
        minValue: int | float | complex | date | datetime | None = None,
        maxValue: int | float | complex | date | datetime | None = None,
        step: int | float | complex | timedelta | None = 1,
        prefix: str | None = None,
        random: bool | None = None,
        distribution: DataDistribution | None = None,
        implicit: bool = False,
        dataRange: DataRange | None = None,
        omit: bool = False,
        baseColumn: str | None = None,
        **kwargs,
    ) -> "DataGenerator":
        """
        Adds a `ColumnGenerationSpec` for an existing column.

        :returns: modified in-place instance of test data generator allowing for chaining of calls
                  following Builder pattern

        You may also add a variety of options to further control the test data generation process.
        For full list of options, see :doc:`/reference/api/dbldatagen.column_spec_options`.
        """
        ensure(colName is not None, "Must specify column name for column")
        ensure(colName in self.getInferredColumnNames(), f" column `{colName}` must refer to defined column")

        if baseColumn is not None:
            self._checkColumnOrColumnList(baseColumn)

        ensure(not self.isFieldExplicitlyDefined(colName), f"duplicate column spec for column `{colName}`")
        ensure(
            not isinstance(minValue, DataType),
            """unnecessary `datatype` argument specified for `withColumnSpec` for column `{colName}` -
                    Datatype parameter is only needed for `withColumn` and not permitted for `withColumnSpec`
                """,
        )

        if random is None:
            random = self._defaultRandom

        # handle migration of old `min` and `max` options
        if _OLD_MIN_OPTION in kwargs:
            assert (
                minValue is None
            ), "Only one of `minValue` and `minValue` can be specified. Use of `minValue` is preferred"
            minValue = kwargs[_OLD_MIN_OPTION]
            kwargs.pop(_OLD_MIN_OPTION, None)

        if _OLD_MAX_OPTION in kwargs:
            assert (
                maxValue is None
            ), "Only one of `maxValue` and `maxValue` can be specified. Use of `maxValue` is preferred"
            maxValue = kwargs[_OLD_MAX_OPTION]
            kwargs.pop(_OLD_MAX_OPTION, None)

        new_props = {}
        new_props.update(kwargs)

        self.logger.info(
            f"Adding spec for '{colName}' with base column '{baseColumn}', implicit : '{implicit}', omit '{omit}'"
        )

        self._generateColumnDefinition(
            colName,
            self.getColumnType(colName),
            minValue=minValue,
            maxValue=maxValue,
            step=step,
            prefix=prefix,
            random=random,
            dataRange=dataRange,
            distribution=distribution,
            baseColumn=baseColumn,
            implicit=implicit,
            omit=omit,
            **new_props,
        )
        return self

    def hasColumnSpec(self, colName: str) -> bool:
        """
        Checks if there is a `ColumnGenerationSpec` for the input column name in the current `DataGenerator`.

        :param colName: Column name
        :returns: Whether the current `DataGenerator` contains a `ColumnGenerationSpec` for the column
        """
        return colName in self._columnSpecsByName

    def withColumn(
        self,
        colName: str,
        colType: str | DataType = StringType(),
        *,
        minValue: int | float | complex | date | datetime | None = None,
        maxValue: int | float | complex | date | datetime | None = None,
        step: int | float | complex | timedelta | None = 1,
        dataRange: DataRange | None = None,
        prefix: str | None = None,
        random: bool | None = None,
        distribution: DataDistribution | None = None,
        baseColumn: str | None = None,
        nullable: bool = True,
        omit: bool = False,
        implicit: bool = False,
        noWarn: bool = False,
        **kwargs,
    ) -> "DataGenerator":
        """
        Adds a new column generation specification to the `DataGenerator`.

        :param colName: Name of column to add. If this conflicts with the underlying seed column (`id`), it is
                        recommended that the seed column name is customized during the construction of the data
                        generator spec.
        :param colType: Data type for column. This may be specified as either a type from one of the possible
                        pyspark.sql.types (e.g. `StringType`, `DecimalType(10,3)` etc) or as a string containing a Spark
                        SQL type definition (i.e  `String`, `array<Integer>`, `map<String, Float>`)
        :param omit: if True, the column will be omitted from the final set of columns in the generated data.
                     Used to create columns that are used by other columns as intermediate results.
                     Defaults to False

        :param expr: Specifies SQL expression used to create column value. If specified, overrides the default rules
                     for creating column value. Defaults to None

        :param baseColumn: String or list of columns to control order of generation of columns. If not specified,
                           column is dependent on base seed column (which defaults to `id`)

        :returns: A modified version of the current `DataGenerator` with the struct column added

        .. note::
           if the value ``None`` is used for the ``colType`` parameter, the method will try to use the underlying
           datatype derived from the base columns.

           If the value ``INFER_DATATYPE`` is used for the ``colType`` parameter and a SQL expression has been supplied
           via the ``expr`` parameter, the method will try to infer the column datatype from the SQL expression when
           the ``build()`` method is called.

           Inferred data types can only be used if the ``expr`` parameter is specified.

           Note that properties which return a schema based on the specification may not be accurate until the
           ``build()`` method is called. Prior to this, the schema may indicate a default column type for those fields.

        You may also add a variety of additional options to further control the test data generation process.
        For full list of options, see :doc:`/reference/api/dbldatagen.column_spec_options`.
        """
        ensure(colName is not None, "Must specify column name for column")
        ensure(colType is not None, f"Must specify column type for column `{colName}`")
        if baseColumn is not None:
            self._checkColumnOrColumnList(baseColumn, allowId=True)

        if not noWarn and colName == self._seedColumnName:
            self.logger.warning(f"Adding a new column named '{colName}' overrides seed column '{self._seedColumnName}'")
            self.logger.warning("Use `seedColumName` option on DataGenerator construction for different seed column")

        # handle migration of old `min` and `max` options
        if _OLD_MIN_OPTION in kwargs:
            assert (
                minValue is None
            ), "Only one of `minValue` and `minValue` can be specified. Use of `minValue` is preferred"
            minValue = kwargs[_OLD_MIN_OPTION]
            kwargs.pop(_OLD_MIN_OPTION, None)

        if _OLD_MAX_OPTION in kwargs:
            assert (
                maxValue is None
            ), "Only one of `maxValue` and `maxValue` can be specified. Use of `maxValue` is preferred"
            maxValue = kwargs[_OLD_MAX_OPTION]
            kwargs.pop(_OLD_MAX_OPTION, None)

        if random is None:
            random = self._defaultRandom

        new_props = {}
        new_props.update(kwargs)

        self.logger.info(f"effective range: {minValue}, {maxValue}, {step} args: {kwargs}")
        self.logger.info(
            "adding column - `%s` with baseColumn : `%s`, implicit : %s , omit %s", colName, baseColumn, implicit, omit
        )
        newColumn = self._generateColumnDefinition(
            colName,
            colType,
            minValue=minValue,
            maxValue=maxValue,
            step=step,
            prefix=prefix,
            random=random,
            distribution=distribution,
            baseColumn=baseColumn,
            dataRange=dataRange,
            implicit=implicit,
            omit=omit,
            **new_props,
        )

        # note for inferred columns, the column type is initially sey to a StringType but may be superceded later
        self._inferredSchemaFields.append(StructField(colName, newColumn.datatype, nullable))
        return self

    def _loadColumnsFromInitializationDicts(self, columns: list[dict[str, Any]]) -> "DataGenerator":
        """
        Adds a set of columns to the synthetic generation specification.

        :param columns: A list of column generation specifications as dictionaries
        :returns:       A modified in-place instance of a data generator allowing for chaining of calls
                        following a builder pattern
        """
        for column in columns:
            _column = column.copy()
            for k, v in _column.items():
                if not isinstance(v, dict):
                    continue
                value_superclass = (
                    DataRange if k == "dataRange" else DataDistribution if k == "distribution" else TextGenerator
                )
                value_subclasses = value_superclass.__subclasses__()
                if v["kind"] not in [s.__name__ for s in value_subclasses]:
                    raise ValueError(f"{v['kind']} is not a valid object type for property {k}")
                value_class = next((s for s in value_subclasses if s.__name__ == v["kind"]), type(None))
                if not issubclass(value_class, SerializableToDict):
                    raise NotImplementedError(f"Object of class {value_class} is not serializable.")
                _column[k] = value_class._fromInitializationDict(v)  # type: ignore
            self.withColumn(**_column)
        return self

    def _mkSqlStructFromList(self, fields: list[str | tuple[str, str]]) -> str:
        """
        Create a SQL struct expression from a list of fields

        :param fields: a list of elements that make up the SQL struct expression (each being a string or tuple)
        :returns: SQL expression to generate the struct

        .. note::
          This method is used internally when creating struct columns. It is not intended for general use.

          Each element of the list may be a simple string, or a tuple.
          When the element is specified as a simple string, it must be the name of a previously defined column which
          will be used as both the field name within the struct and the SQL expression to generate the field value.

          When the element is specified as a tuple, it must be a tuple of two elements. The first element must be the
          name of the field within the struct. The second element must be a SQL expression that will be used to generate
          the field value, and may reference previously defined columns.
        """
        assert fields is not None and isinstance(
            fields, list
        ), "Fields must be a non-empty list of fields that make up the struct elements"
        assert len(fields) >= 1, "Fields must be a non-empty list of fields that make up the struct elements"

        struct_expressions = []

        for fieldSpec in fields:
            if isinstance(fieldSpec, str):
                struct_expressions.append(f"'{fieldSpec}'")
                struct_expressions.append(fieldSpec)
            elif isinstance(fieldSpec, tuple):
                assert len(fieldSpec) == 2, "tuple must be field name and SQL expression strings"
                assert isinstance(fieldSpec[0], str), "First element must be field name string"
                assert isinstance(fieldSpec[1], str), "Second element must be field value SQL string"
                struct_expressions.append(f"'{fieldSpec[0]}'")
                struct_expressions.append(fieldSpec[1])

        struct_expression = f"named_struct({','.join(struct_expressions)})"
        return struct_expression

    def _mkStructFromDict(self, fields: dict[str, Any]) -> str:
        assert fields is not None and isinstance(
            fields, dict
        ), "Fields must be a non-empty dict of fields that make up the struct elements"
        struct_expressions = []

        for key, value in fields.items():
            struct_expressions.append(f"'{key}'")
            if isinstance(value, str):
                struct_expressions.append(str(value))
            elif isinstance(value, dict):
                struct_expressions.append(self._mkStructFromDict(value))
            elif isinstance(value, list):
                array_expressions = ",".join([str(x) for x in value])
                struct_expressions.append(f"array({array_expressions})")
            else:
                raise ValueError(f"Invalid field element for field `{key}`")

        struct_expression = f"named_struct({','.join(struct_expressions)})"
        return struct_expression

    def withStructColumn(
        self,
        colName: str,
        fields: list[str | tuple[str, str]] | dict[str, Any] | None = None,
        asJson: bool = False,
        **kwargs,
    ) -> "DataGenerator":
        """
        Adds a struct column to the synthetic data generation specification. This will add a new column composed of
        a struct of the specified fields.

        :param colName: Column name
        :param fields: A list of elements to compose as a struct valued column (each being a string or tuple), or a
            dictionary outlining the structure of the struct valued column
        :param asJson: Whether to generate the struct as a JSON string (default `False`)
        :param kwargs: Optional keyword arguments to pass to the underlying column generators (see `withColumn`)
        :return: A modified version of the current `DataGenerator` with the struct column added

        .. note::
            Additional options for the field specification may be specified as keyword arguments.

            The fields specification specified by the `fields` argument may be :

            - A list of field references (`strings`) which will be used as both the field name and the SQL expression
            - A list of tuples of the form **(field_name, field_expression)** where `field_name` is the name of the
              field. In that case, the `field_expression` string should be a SQL expression to generate the field value
            - A Python dict outlining the structure of the struct column. The keys of the dict are the field names

            When using the `dict` form of the field specifications, a field whose value is a list will be treated
            as creating a SQL array literal.
        """
        assert fields is not None and isinstance(
            fields, list | dict
        ), "Fields argument must be a list of field specifications or dict outlining the target structure "
        assert isinstance(colName, str) and len(colName) > 0, "Must specify a column name"

        if isinstance(fields, list):
            assert len(fields) > 0, "Must specify at least one field for struct column"
            struct_expr = self._mkSqlStructFromList(fields)
        elif isinstance(fields, dict):
            struct_expr = self._mkStructFromDict(fields)
        else:
            raise ValueError(f"Invalid field specification for struct column `{colName}`")

        if asJson:
            output_expr = f"to_json({struct_expr})"
            newDf = self.withColumn(colName, StringType(), expr=output_expr, **kwargs)
        else:
            newDf = self.withColumn(colName, datagen_constants.INFER_DATATYPE, expr=struct_expr, **kwargs)

        return newDf

    def _generateColumnDefinition(
        self,
        colName: str,
        colType: DataType | str | None = None,
        baseColumn: str | None = None,
        *,
        implicit: bool = False,
        omit: bool = False,
        nullable: bool = True,
        **kwargs,
    ) -> ColumnGenerationSpec:
        """generate field definition and column spec

        .. note::
            Any time that a new column definition is added, we'll mark that the build plan needs to be regenerated.
            For our purposes, the build plan determines the order of column generation etc.

        :returns: Newly added column_spec
        """
        if colType is None:
            if baseColumn is None:
                raise ValueError("No value provided for 'baseColumn' when generating column without 'colType'")
            colType = self.getColumnType(baseColumn)

            if colType == datagen_constants.INFER_DATATYPE:
                raise ValueError("When base column(s) have inferred datatype, you must specify the column type")

        new_props = {}
        new_props.update(kwargs)

        # if the column  has the option `random` set to true
        # then use the instance level random seed
        # otherwise use the default random seed for the class
        if datagen_constants.OPTION_RANDOM_SEED in new_props:
            effective_random_seed = new_props[datagen_constants.OPTION_RANDOM_SEED]
            new_props.pop(datagen_constants.OPTION_RANDOM_SEED)
            new_props[datagen_constants.OPTION_RANDOM] = True

            # if random seed has override but randomSeedMethod does not
            # set it to fixed
            if datagen_constants.OPTION_RANDOM_SEED_METHOD not in new_props:
                new_props[datagen_constants.OPTION_RANDOM_SEED_METHOD] = datagen_constants.RANDOM_SEED_FIXED

        elif new_props.get(datagen_constants.OPTION_RANDOM):
            effective_random_seed = self._instanceRandomSeed
        else:
            effective_random_seed = datagen_constants.DEFAULT_RANDOM_SEED

        # handle column level override
        if datagen_constants.OPTION_RANDOM_SEED_METHOD in new_props:
            effective_random_seed_method = new_props[datagen_constants.OPTION_RANDOM_SEED_METHOD]
            new_props.pop(datagen_constants.OPTION_RANDOM_SEED_METHOD)
        else:
            effective_random_seed_method = self._seedMethod

        column_spec = ColumnGenerationSpec(
            colName,
            colType,
            baseColumn=baseColumn,
            implicit=implicit,
            omit=omit,
            randomSeed=effective_random_seed,
            randomSeedMethod=effective_random_seed_method,
            nullable=nullable,
            verbose=self.verbose,
            debug=self.debug,
            seedColumnName=self._seedColumnName,
            **new_props,
        )

        self._columnSpecsByName[colName] = column_spec

        # if column spec for column already exists - remove it
        items_to_remove = [x for x in self._allColumnSpecs if x.name == colName]
        for x in items_to_remove:
            self._allColumnSpecs.remove(x)

        self._allColumnSpecs.append(column_spec)

        # mark that the build plan needs to be regenerated
        self._markForPlanRegen()

        return column_spec

    def _getBaseDataFrame(
        self, startId: int | None = None, streaming: bool = False, options: dict[str, Any] | None = None
    ) -> DataFrame:
        """generate the base data frame and seed column (which defaults to `id`) , partitioning the data if necessary

        This is used when generating the test data.

        A base data frame is created and then each of the additional columns are generated, according to
        base column dependency order, and added to the base data frame using expressions or withColumn statements.

        :returns: Spark data frame for base data that drives the data generation
        """

        start_id = startId or 0
        row_count = self._rowCount or 0
        end_id = row_count + start_id
        id_partitions = self.partitions if self.partitions is not None else 4

        if not streaming:
            self.logger.info(
                f"Generating data frame with ids from {startId} to {end_id} with {id_partitions} partitions"
            )
            self.executionHistory.append(
                f"Generating data frame with ids from {startId} to {end_id} with {id_partitions} partitions"
            )

            df = self.sparkSession.range(start=start_id, end=end_id, numPartitions=id_partitions)

            # spark.range generates a dataframe with the column `id` so rename it if its not our seed column
            if self._seedColumnName != datagen_constants.SPARK_RANGE_COLUMN:
                df = df.withColumnRenamed(datagen_constants.SPARK_RANGE_COLUMN, self._seedColumnName)

            return df

        status = f"Generating streaming data frame with ids from {startId} to {end_id} with {id_partitions} partitions"
        self.logger.info(status)
        self.executionHistory.append(status)

        reader = self.sparkSession.readStream.format("rate")
        if options is not None:
            if "rowsPerSecond" not in options:
                options["rowsPerSecond"] = 1
            if "numPartitions" not in options:
                options["numPartitions"] = id_partitions

            for k, v in options.items():
                reader = reader.option(k, v)
            return reader.load().withColumnRenamed("value", self._seedColumnName)

        else:
            return (
                reader.option("rowsPerSecond", 1)
                .option("numPartitions", id_partitions)
                .load()
                .withColumnRenamed("value", self._seedColumnName)
            )

    def _computeColumnBuildOrder(self) -> list[list[str]]:
        """compute the build ordering using a topological sort on dependencies

        In order to avoid references to columns that have not yet been generated, the test data generation process
        sorts the columns according to the order they need to be built.

        This determines which columns are built first.

        The test generation process will select the columns in the correct order at the end so that the columns
        appear in the correct order in the final output.

        :returns: the build ordering
        """
        dependency_ordering = [
            (x.name, set(x.dependencies)) if x.name != self._seedColumnName else (self._seedColumnName, set())
            for x in self._allColumnSpecs
        ]

        self.logger.info("dependency list: %s", str(dependency_ordering))

        build_order = topologicalSort(dependency_ordering, flatten=False, initial_columns=[self._seedColumnName])

        self._buildOrder = build_order  # type: ignore

        self.logger.info("columnBuildOrder: %s", str(self._buildOrder))

        self._buildOrder = self._adjustBuildOrderForSqlDependencies(self._buildOrder, self._columnSpecsByName)

        return self._buildOrder

    def _adjustBuildOrderForSqlDependencies(
        self, buildOrder: list[list[str]], columnSpecsByName: dict[str, ColumnGenerationSpec]
    ) -> list[list[str]]:
        """Adjust column build order according to the following heuristics

        1: if the column being built in a specific build order phase has a SQL expression and it references
           other columns in the same build phase (or potentially references them as the expression parsing is
           primitive), separate that phase into multiple phases.

        It will also issue a warning if the SQL expression appears to reference a column built later

        :param buildOrder: list of lists of ids - each sublist represents phase of build
        :param columnSpecsByName: dictionary to map column names to column specs
        :returns: Spark SQL dataframe of generated test data
        """
        new_build_order = []

        all_columns = {item for sublist in buildOrder for item in sublist}
        built_columns: list[str] = []
        prior_phase_built_columns: list[str] = []

        # for each phase, evaluate it to see if it needs to be split
        for current_phase in buildOrder:
            separate_phase_columns = []

            for columnBeingBuilt in current_phase:

                if columnBeingBuilt in columnSpecsByName:
                    cs = columnSpecsByName[columnBeingBuilt]

                    if cs.expr is not None:
                        sql_references = SchemaParser.columnsReferencesFromSQLString(cs.expr, filterItems=all_columns)

                        # determine references to columns not yet built
                        forward_references = set(sql_references) - set(built_columns)
                        if len(forward_references) > 0:
                            msg = f"Column '{columnBeingBuilt} may have forward references to {forward_references}."
                            self.logger.warning(msg)
                            self.logger.warning("Use `baseColumn` attribute to correct build ordering if necessary")

                        references_not_yet_built = set(sql_references) - set(prior_phase_built_columns)

                        if len(references_not_yet_built.intersection(set(current_phase))) > 0:
                            separate_phase_columns.append(columnBeingBuilt)

                # for each column, get the set of sql references and filter against column names
                built_columns.append(columnBeingBuilt)

            if len(separate_phase_columns) > 0:
                # split phase based on columns in separate_phase_column_list set
                separate_cols_set = set(separate_phase_columns)
                is_in_separate_cols = partial(lambda col_set, el: el in col_set, separate_cols_set)
                revised_phase = split_list_matching_condition(current_phase, is_in_separate_cols)
                new_build_order.extend(revised_phase)
            else:
                # no change to phase
                new_build_order.append(current_phase)

            prior_phase_built_columns.extend(current_phase)

        return new_build_order

    @property
    def build_order(self) -> list[list[str]]:
        """
        Gets the `DataGenerator's` build order. Excludes the seed column (`id` by default).

        :returns: A list of lists of columns which can be built at the same time (e.g. do not have dependencies)
        """
        if not self.buildPlanComputed:
            self.computeBuildPlan()

        return [x for x in self._buildOrder if x != [self._seedColumnName]]

    def _getColumnDataTypes(self, columns: list[str]) -> list[DataType]:
        """
        Gets the data types for all `ColumnGenerationSpecs`.

        :param columns: list of Spark `DataTypes`
        """
        return [self._columnSpecsByName[colspec].datatype for colspec in columns]

    @property
    def columnGenerationSpecs(self) -> list[ColumnGenerationSpec]:
        """
        Gets a list of all `ColumnGenerationSpecs`.

        :returns: List of `ColumnGenerationSpecs`
        """
        return self._allColumnSpecs

    @property
    def constraints(self) -> list[Constraint]:
        """
        Gets a list of all `Constraints`.

        :returns: List of `Constraints`
        """
        return self._constraints

    def withConstraint(self, constraint: Constraint) -> "DataGenerator":
        """
        Adds a constraint to the `DataGenerator`. Constraints control data generation (e.g. by imposing value limits).

        :param constraint: A `Constraint` object
        :returns: A modified version of the current DataGenerator with the constraint applied

        .. note::
            Constraints are applied at the end of the data generation. Depending on the type of the constraint, the
            constraint may also affect other aspects of the data generation.
        """
        assert constraint is not None, "Constraint cannot be empty"
        assert isinstance(
            constraint, Constraint
        ), "Value for 'constraint' must be an instance or subclass of the Constraint class."
        self._constraints.append(constraint)
        return self

    def withConstraints(self, constraints: list[Constraint]) -> "DataGenerator":
        """
        Adds multiple constraints to the `DataGenerator`. Constraints control data generation (e.g. by imposing value
        limits).

        :param constraints: A list of `Constraint` objects
        :returns: A modified version of the current `DataGenerator` with the constraints applied

        .. note::
            Constraints are applied at the end of the data generation. Depending on the type of the constraint, the
            constraint may also affect other aspects of the data generation.
        """
        assert constraints is not None, "Constraints list cannot be empty"

        for constraint in constraints:
            assert constraint is not None, "Constraint cannot be empty"
            assert isinstance(
                constraint, Constraint
            ), "Constraint must be an instance of, or an instance of a subclass of the Constraint class"

        self._constraints.extend(constraints)
        return self

    def withSqlConstraint(self, sqlExpression: str) -> "DataGenerator":
        """
        Adds a SQL expression constraint to the current `DataGenerator`.

        :param sqlExpression: SQL expression for constraint. Rows will be returned where SQL expression evaluates true
        :returns: A modified version of the current `DataGenerator` with the SQL expression constraint applied

        .. note::
            Note in the current implementation, this may be equivalent to adding where clauses to the generated dataframe
            but in future releases, this may be optimized to affect the underlying data generation so that constraints
            are satisfied more efficiently.
        """
        self.withConstraint(SqlExpr(sqlExpression))
        return self

    def _loadConstraintsFromInitializationDicts(self, constraints: list[dict[str, Any]]) -> "DataGenerator":
        """Adds a set of constraints to the synthetic generation specification.
        :param constraints: A list of constraints as dictionaries
        :returns:       A modified in-place instance of a data generator allowing for chaining of calls
                        following a builder pattern
        """
        for c in constraints:
            t = next((s for s in Constraint.__subclasses__() if s.__name__ == c["kind"]), Constraint)
            self.withConstraint(t._fromInitializationDict(c))
        return self

    def computeBuildPlan(self) -> "DataGenerator":
        """
        Computes a pseudo build plan to prepare the `DataGenerator` for building.

        This build plan is not a true build plan - it is only used for debugging purposes, but does not actually
        drive the column generation order.

        :returns: A modified version of the current `DataGenerator` with a computed pseudo build plan
        """
        self._buildPlan = []
        self.executionHistory = []
        self._processOptions()
        self._buildPlan.append(f"Build Spark data frame with seed column: '{self._seedColumnName}'")

        # add temporary columns
        for cs in self._allColumnSpecs:
            # extend overall build plan with build plan of each column spec
            self._buildPlan.extend(cs._initialBuildPlan)

            # handle generation of any temporary columns
            for tmp_col in cs.temporaryColumns:
                # create column spec for temporary column if its not already present
                if not self.hasColumnSpec(tmp_col[0]):
                    self._buildPlan.append(f"materializing temporary column {tmp_col[0]}")
                    self.withColumn(tmp_col[0], tmp_col[1], **tmp_col[2])

        # TODO: set up the base column data type information
        for cs in self._allColumnSpecs:
            base_column_datatypes = self._getColumnDataTypes(cs.baseColumns)
            cs.setBaseColumnDatatypes(base_column_datatypes)

        self._computeColumnBuildOrder()

        for x1 in self._buildOrder:
            for x in x1:
                cs = self._columnSpecsByName[x]
                self._buildPlan.append(cs.getPlanEntry())

        self.buildPlanComputed = True
        return self

    def _applyPreGenerationConstraints(self, withStreaming: bool = False) -> None:
        """Apply pre data generation constraints"""
        if self._constraints is not None and len(self._constraints) > 0:
            for constraint in self._constraints:
                assert isinstance(constraint, Constraint), "Value for 'constraint' should be of type 'Constraint'"
                if withStreaming and not constraint.supportsStreaming:
                    raise RuntimeError(f"Constraint `{constraint}` does not support streaming data generation")
                constraint.prepareDataGenerator(self)

    def _applyPostGenerationConstraints(self, df: DataFrame) -> DataFrame:
        """Build and apply the constraints using two mechanisms
        - Apply transformations to dataframe
        - Apply expressions as SQL filters using where clauses"""
        if self._constraints is not None and len(self._constraints) > 0:

            for constraint in self._constraints:
                df = constraint.transformDataframe(self, df)

            # get set of constraint expressions
            constraint_expressions = [
                constraint.filterExpression
                for constraint in self._constraints
                if constraint.filterExpression is not None
            ]
            combined_constraint_expression = Constraint.mkCombinedConstraintExpression(constraint_expressions)

            # apply the filter
            if combined_constraint_expression is not None:
                self.executionHistory.append(f"Applying constraint expression: {combined_constraint_expression}")
                df = df.where(combined_constraint_expression)

        return df

    def build(
        self,
        withTempView: bool = False,
        withView: bool = False,
        withStreaming: bool = False,
        options: dict[str, Any] | None = None,
    ) -> DataFrame:
        """
        Builds a Spark `DataFrame` from the current `DataGenerator`.

        If `withStreaming` is True, this will generate a streaming `DataFrame`. Use options
        (e.g. `{'rowsPerSecond': 5000}`) to control the rate of streaming data generation.

        For example:

        `dfTestData = testDataSpec.build(withStreaming=True,options={'rowsPerSecond': 5000})`

        :param withTempView: Whether to create a temporary view for the generated data (default `False`)
        :param withView: Whether to create a global temporary view for the generated data (default `False`)
        :param withStreaming: Whether to create the generated data using a streaming source (default `False`)
            - If True, generates streaming data using Spark Structured Streaming's rate source
            - If False, generates batch data
        :param options: A dictionary of options controlling data generation
        :returns: Spark `DataFrame` with generated data
        """
        self.logger.debug("starting build ... withStreaming [%s]", withStreaming)
        self.executionHistory = []

        self._applyPreGenerationConstraints(withStreaming=withStreaming)
        self.computeBuildPlan()

        output_columns = self.getOutputColumnNames()
        ensure(
            output_columns is not None and len(output_columns) > 0,
            """
                | You must specify at least one column for output
                | - use withIdOutput() to output base seed column
               """,
        )

        df1 = self._getBaseDataFrame(self.starting_id, streaming=withStreaming, options=options)

        self.executionHistory.append("Using Pandas Optimizations {True}")

        # build columns
        df1 = self._buildColumnExpressionsWithSelects(df1)

        # apply post generation constraints
        df1 = self._applyPostGenerationConstraints(df1)

        df1 = df1.select(*self.getOutputColumnNames())
        self.executionHistory.append(f"selecting columns: {self.getOutputColumnNames()}")

        # register temporary or global views if necessary
        if withView:
            self.executionHistory.append("registering view")
            self.logger.info("Registered global view [%s]", self.name)
            df1.createGlobalTempView(self.name)
            self.logger.info("Registered!")
        elif withTempView:
            self.executionHistory.append("registering temp view")
            self.logger.info("Registering temporary view [%s]", self.name)
            df1.createOrReplaceTempView(self.name)
            self.logger.info("Registered!")

        return df1

    # noinspection PyProtectedMember
    def _buildColumnExpressionsWithSelects(self, df1: DataFrame) -> DataFrame:
        """
        Build column generation expressions with selects
        :param df1: dataframe for base data generator
        :return: new dataframe

        The data generator build plan is separated into `rounds` of expressions. Each round consists of
        expressions that are generated using a single `select` operation
        """
        self.executionHistory.append("Generating data with selects")
        # generation with selects may be more efficient as less intermediate data frames
        # are generated resulting in shorter lineage
        for colNames in self.build_order:
            build_round = ["*"]
            column_specs_applied = []
            inx_col = 0
            self.executionHistory.append(f"building stage for columns: {colNames}")
            for colName in colNames:
                col1 = self._columnSpecsByName[colName]
                column_generators = col1.makeGenerationExpressions()
                self.executionHistory.extend(col1.executionHistory)
                if isinstance(column_generators, list) and len(column_generators) == 1:
                    build_round.append(column_generators[0].alias(colName))
                elif isinstance(column_generators, list) and len(column_generators) > 1:
                    for i, cg in enumerate(column_generators):
                        build_round.append(cg.alias(f"{colName}_{i}"))
                else:
                    build_round.append(column_generators.alias(colName))
                column_specs_applied.append(col1)
                inx_col = inx_col + 1

            df1 = df1.select(*build_round)

            # apply any post select processing
            for cs in column_specs_applied:
                cs._onSelect(df1)
        return df1

    @staticmethod
    def _sqlTypeFromSparkType(dt: DataType) -> str:
        """
        Gets the string representation of a Spark DataType.

        :param dt: Spark DataType
        :returns: String representation of the Spark DataType
        """
        return dt.simpleString()

    @staticmethod
    def _mkInsertOrUpdateStatement(
        columns: list[str], srcAlias: str, substitutions: list[str] | None, isUpdate: bool = True
    ) -> str:
        if substitutions is None:
            substitutions = []
        results = []
        subs = {}
        for x in columns:
            subs[x] = f"{srcAlias}.{x}"
        for x in substitutions:
            subs[x[0]] = x[1]

        for substitution_col in columns:
            new_val = subs[substitution_col]
            if isUpdate:
                results.append(f"{substitution_col}={new_val}")
            else:
                results.append(f"{new_val}")

        return ", ".join(results)

    def scriptTable(
        self, name: str | None = None, location: str | None = None, tableFormat: str = "delta", asHtml: bool = False
    ) -> str:
        """
        Gets a Spark SQL `CREATE TABLE AS SELECT` statement suitable for the format of test data set.

        :param name: Delta table name to use in generated script
        :param location: Optional table location (default `None`). If specified, will generate an external table in
            this path.
        :param tableFormat: Table format (default `"delta"`)
        :param asHtml: Whether to generate output suitable for use with the `displayHTML` method (default `False`)
        :returns: A Spark SQL expression string representing the `CREATE TABLE AS SELECT` statement
        """
        assert name is not None, "`name` must be specified"

        self.computeBuildPlan()

        output_columns = self.getOutputColumnNamesAndTypes()

        results = [f"CREATE TABLE IF NOT EXISTS {name} ("]
        ensure(
            output_columns is not None and len(output_columns) > 0,
            """
                | You must specify at least one column for output
                | - use withIdOutput() to output base seed column
               """,
        )

        col_expressions = []
        for col_to_output in output_columns:
            col_expressions.append(f"    {col_to_output[0]} {DataGenerator._sqlTypeFromSparkType(col_to_output[1])}")
        results.append(",\n".join(col_expressions))
        results.append(")")
        results.append(f"using {tableFormat}")

        if location is not None:
            results.append(f"location '{location}'")

        statement = "\n".join(results)

        if asHtml:
            statement = HtmlUtils.formatCodeAsHtml(statement)

        return statement

    def scriptMerge(
        self,
        tgtName: str | None = None,
        srcName: str | None = None,
        *,
        updateExpr: str | None = None,
        delExpr: str | None = None,
        joinExpr: str | None = None,
        timeExpr: str | None = None,
        insertExpr: str | None = None,
        useExplicitNames: bool = True,
        updateColumns: list[str] | None = None,
        updateColumnExprs: list[str] | None = None,
        insertColumns: list[str] | None = None,
        insertColumnExprs: list[str] | None = None,
        srcAlias: str = "src",
        tgtAlias: str = "tgt",
        asHtml: bool = False,
    ) -> str:
        """
        Gets a Spark SQL `MERGE` statement suitable for the format of test dataset.

        :param tgtName: Name of target table to use in generated script
        :param srcName: Name of source table to use in generated script
        :param updateExpr: Optional string representing the UPDATE WHEN condition (default `None`). If not present, any
            row which matches the target is considered an update.
        :param delExpr: Optional string representing the DELETE WHEN condition (default `None`). If not present, no
            delete clause is generated.
        :param joinExpr: String representing the MERGE ON condition (e.g. `tgt.id=src.id`)
        :param timeExpr: Optional time travel expression (e.g. `TIMESTAMP AS OF timestamp_expression` or `
            VERSION AS OF version`)
        :param insertExpr: Optional string representing the INSERT WHEN condition. If not present, any row which does
            not match the target is considered an insert.
        :param useExplicitNames: If True, generates explicit column names in insert and update statements.
        :param updateColumns: Optional list of strings designating columns to update. If not supplied, uses all columns
            defined in the DataGenerator.
        :param updateColumnExprs: Optional list of strings designating designating column expressions for update.
            By default, will use src column as update value for the target table. This should have the form
            [ ("update_column_name", "update column expr"), ...]
        :param insertColumns: Optional list of strings designating columns to insert. If not supplied, uses all columns
            defined in the DataGenerator.
        :param insertColumnExprs: Optional list of strings designating designating column expressions for insert.
            By default, will use src column as insert value into the target table. This should have the form
            [ ("insert_column_name", "insert column expr"), ...]
        :param tgtAlias: Optional alias for target table (default `tgt`)
        :param srcAlias: Optional alias for source table (defaults `src`)
        :param asHtml: Whether to generate output suitable for use with the `displayHTML` method (default `False`)
        :returns: A Spark SQL expression string representing the `MERGE` statement
        """
        assert tgtName is not None, "you must specify a target table"
        assert srcName is not None, "you must specify a source table"
        assert joinExpr is not None, "you must specify a join expression"

        self.computeBuildPlan()

        # get list of column names
        output_columns = [x[0] for x in self.getOutputColumnNamesAndTypes()]

        ensure(
            output_columns is not None and len(output_columns) > 0,
            """
                | You must specify at least one column for output
                | - use withIdOutput() to output base seed column
               """,
        )

        # use list of column names if not supplied
        if insertColumns is None:
            insertColumns = output_columns

        if updateColumns is None:
            updateColumns = output_columns

        # build merge statement
        results = [f"MERGE INTO `{tgtName}` as {tgtAlias}"]

        # use time expression if supplied
        if timeExpr is None:
            results.append(f"USING `{srcName}` as {srcAlias}")
        else:
            results.append(f"USING `{srcName}` {timeExpr} as {srcAlias}")

        # add join condition
        results.append(f"ON {joinExpr}")

        # generate update clause
        update_clause = None
        if updateExpr is not None:
            update_clause = f"WHEN MATCHED and {updateExpr} THEN UPDATE "
        else:
            update_clause = "WHEN MATCHED THEN UPDATE "

        if not useExplicitNames:
            update_clause = update_clause + " SET *"
        else:
            update_clause = (
                update_clause
                + " SET "
                + DataGenerator._mkInsertOrUpdateStatement(updateColumns, srcAlias, updateColumnExprs)
            )

        results.append(update_clause)

        # generate delete clause
        if delExpr is not None:
            results.append(f"WHEN MATCHED and {delExpr} THEN DELETE")

        if insertExpr is not None:
            ins_clause = f"WHEN NOT MATCHED and {insertExpr} THEN INSERT "
        else:
            ins_clause = "WHEN NOT MATCHED THEN INSERT "

        if not useExplicitNames:
            ins_clause = ins_clause + " *"
        else:
            ins_clause = (
                ins_clause
                + "("
                + ",".join(insertColumns)
                + ") VALUES ("
                + DataGenerator._mkInsertOrUpdateStatement(insertColumns, srcAlias, insertColumnExprs, False)
                + ")"
            )

        results.append(ins_clause)
        result = "\n".join(results)

        if asHtml:
            result = HtmlUtils.formatCodeAsHtml(result)

        return result

    def saveAsDataset(
<<<<<<< HEAD
            self,
            dataset: OutputDataset,
            with_streaming: bool | None = None,
            generator_options: dict[str, Any] | None = None
=======
        self,
        dataset: OutputDataset,
        with_streaming: bool | None = None,
        generator_options: dict[str, Any] | None = None,
>>>>>>> a3fd8786
    ) -> StreamingQuery | None:
        """
        Builds a `DataFrame` from the `DataGenerator` and writes the data to an output dataset (e.g. a table or files).

        :param dataset: Output dataset for writing generated data
        :param with_streaming: Whether to generate data using streaming. If None, auto-detects based on trigger
        :param generator_options: Options for building the generator (e.g. `{"rowsPerSecond": 100}`)
        :returns: A Spark `StreamingQuery` if data is written in streaming, otherwise `None`
        """
        # Auto-detect streaming mode if not explicitly specified
        if with_streaming is None:
            with_streaming = dataset.trigger is not None and len(dataset.trigger) > 0

        df = self.build(withStreaming=with_streaming, options=generator_options)
        return write_data_to_output(df, output_dataset=dataset)

    @staticmethod
    def loadFromJson(options: str) -> "DataGenerator":
        """
        Creates a `DataGenerator` from a JSON string.

        :param options: A JSON string containing data generation options
        :return: A `DataGenerator` with the specified options
        """
        options_dict = json.loads(options)
        return DataGenerator.loadFromInitializationDict(options_dict)

    def saveToJson(self) -> str:
        """
        Gets the JSON string representation of a `DataGenerator`.

        :return: A JSON string representation of the `DataGenerator`
        """
        return json.dumps(self.saveToInitializationDict())<|MERGE_RESOLUTION|>--- conflicted
+++ resolved
@@ -1942,17 +1942,10 @@
         return result
 
     def saveAsDataset(
-<<<<<<< HEAD
-            self,
-            dataset: OutputDataset,
-            with_streaming: bool | None = None,
-            generator_options: dict[str, Any] | None = None
-=======
         self,
         dataset: OutputDataset,
         with_streaming: bool | None = None,
         generator_options: dict[str, Any] | None = None,
->>>>>>> a3fd8786
     ) -> StreamingQuery | None:
         """
         Builds a `DataFrame` from the `DataGenerator` and writes the data to an output dataset (e.g. a table or files).
