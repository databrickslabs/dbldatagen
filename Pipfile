[[source]]
name = "pypi"
url = "https://pypi.org/simple"
verify_ssl = true

[dev-packages]
pytest = "*"
pytest-cov = "*"
sphinx = ">=2.0.0,<3.1.0"
nbsphinx = "*"
<<<<<<< HEAD
numpydoc = "==0.8.0"
=======
numpydoc = "==0.8"
>>>>>>> bc80ef3a
pypandoc = "*"
ipython = "==7.31.1"
pydata-sphinx-theme = "*"
recommonmark = "*"
sphinx-markdown-builder = "*"
bumpversion = "*"
prospector = "*"

[packages]
numpy = "==1.22.0"
pyspark = "==3.1.3"
pyarrow = "==4.0.1"
wheel = "==0.38.4"
pandas = "==1.2.4"
setuptools = "==65.6.3"
pyparsing = "==2.4.7"
jmespath = "==0.10.0"

[requires]
python_version = "3.8.12"<|MERGE_RESOLUTION|>--- conflicted
+++ resolved
@@ -8,11 +8,7 @@
 pytest-cov = "*"
 sphinx = ">=2.0.0,<3.1.0"
 nbsphinx = "*"
-<<<<<<< HEAD
-numpydoc = "==0.8.0"
-=======
 numpydoc = "==0.8"
->>>>>>> bc80ef3a
 pypandoc = "*"
 ipython = "==7.31.1"
 pydata-sphinx-theme = "*"
