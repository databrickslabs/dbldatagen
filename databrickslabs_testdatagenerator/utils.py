# See the License for the specific language governing permissions and
# limitations under the License.
#

"""
This file defines the `DataGenError` classes and utility functions

These are meant for internal use only
"""


class DataGenError(Exception):
    """Used to represent data generation errors"""
    pass


def coalesce(*args):
    for x in args:
        if x is not None:
            return x
    return None


def ensure(c, msg="condition does not hold true"):
    """ensure(c, s) => throws Exception(s) if c is not true

    :param c: condition to test
    :param msg: Message to add to exception if exception is raised
    :raises: `DataGenError` exception if condition does not hold true
    :returns: Does not return anything but raises exception if condition does not hold
    """
    import re

    def strip_margin(text):
        return re.sub('\n[ \t]*\|', '\n', text)

    if not c:
        raise DataGenError(strip_margin(msg))


def mkBoundsList(x, default):
    """ make a bounds list from supplied parameter - otherwise use default

        :returns: list of form [x,y]
    """
    if x is None:
        retval = (True, [default, default]) if type(default) is int else (True, list(default))
        print(retval)
        return retval
    elif type(x) is int:
        bounds_list = [x, x]
        assert len(bounds_list) == 2, "bounds list must be of length 2"
        return False, bounds_list
    else:
        bounds_list = list(x)
        assert len(bounds_list) == 2, "bounds list must be of length 2"
        return False, bounds_list


def topologicalSort(sources, initial_columns=None, flatten=True):
    """ Perform a topological sort over sources

    Used to compute the column test data generation order in terms of ordering according to dependencies

    :arg sources: list of ``(name, set(names of dependencies))`` pairs
    :arg initial_columns: force ``initial_columns`` to be computed first
    :arg flatten: if true, flatten output list
    :returns: list of names in dependency order. If not flattened, result will be list of lists
    """
    # generate a copy so that we can modify in place
    pending = [(name, set(deps)) for name, deps in sources]
    provided = [] if initial_columns is None else initial_columns[:]
<<<<<<< HEAD
    build_orders = [] if initial_columns is None else [initial_columns]
=======
    build_orders = [] if initial_columns is None else [ initial_columns ]
>>>>>>> e1ab21e4

    while pending:
        next_pending = []
        gen = []
        value_emitted = False
        gen_provided = []
        for entry in pending:
            name, deps = entry
            deps.difference_update(provided)
            if deps:
                next_pending.append((name, set(deps)))
            elif name in provided:
                pass
                value_emitted |= True
            else:
                gen.append(name)
                gen_provided.append(name)
                value_emitted |= True
        provided.extend(gen_provided)
        build_orders.append(gen)
        if not value_emitted:
            raise ValueError("cyclic or missing dependency detected %r" % (next_pending,))

        pending = next_pending

    if flatten:
        return [item for sublist in build_orders for item in sublist]
    else:
        return build_orders<|MERGE_RESOLUTION|>--- conflicted
+++ resolved
@@ -10,21 +10,26 @@
 
 
 class DataGenError(Exception):
-    """Used to represent data generation errors"""
+    """Exception class to represent data generation errors"""
     pass
 
 
 def coalesce(*args):
+    """For a supplied list of arguments, returns the first argument that does not have the value `None`
+
+    :param args: variable list of arguments which are evaluated
+    :returns: First argument in list that evaluates to a non-`None` value
+    """
     for x in args:
         if x is not None:
             return x
     return None
 
 
-def ensure(c, msg="condition does not hold true"):
-    """ensure(c, s) => throws Exception(s) if c is not true
+def ensure(cond, msg="condition does not hold true"):
+    """ensure(cond, s) => throws Exception(s) if c is not true
 
-    :param c: condition to test
+    :param cond: condition to test
     :param msg: Message to add to exception if exception is raised
     :raises: `DataGenError` exception if condition does not hold true
     :returns: Does not return anything but raises exception if condition does not hold
@@ -34,13 +39,15 @@
     def strip_margin(text):
         return re.sub('\n[ \t]*\|', '\n', text)
 
-    if not c:
+    if not cond:
         raise DataGenError(strip_margin(msg))
 
 
 def mkBoundsList(x, default):
     """ make a bounds list from supplied parameter - otherwise use default
 
+        :param x: integer or list of 2 values that define bounds list
+        :param default: default value if X is `None`
         :returns: list of form [x,y]
     """
     if x is None:
@@ -60,7 +67,10 @@
 def topologicalSort(sources, initial_columns=None, flatten=True):
     """ Perform a topological sort over sources
 
-    Used to compute the column test data generation order in terms of ordering according to dependencies
+    Used to compute the column test data generation order of the column generation dependencies.
+
+    The column generation dependencies are based on the value of the `base_column` attribute for `withColumn` or
+    `withColumnSpec` statements in the data generator specification.
 
     :arg sources: list of ``(name, set(names of dependencies))`` pairs
     :arg initial_columns: force ``initial_columns`` to be computed first
@@ -70,11 +80,7 @@
     # generate a copy so that we can modify in place
     pending = [(name, set(deps)) for name, deps in sources]
     provided = [] if initial_columns is None else initial_columns[:]
-<<<<<<< HEAD
     build_orders = [] if initial_columns is None else [initial_columns]
-=======
-    build_orders = [] if initial_columns is None else [ initial_columns ]
->>>>>>> e1ab21e4
 
     while pending:
         next_pending = []
