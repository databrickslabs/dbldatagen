--- conflicted
+++ resolved
@@ -20,11 +20,7 @@
 from pyspark.sql.functions import col, pandas_udf
 
 
-<<<<<<< HEAD
 class ColumnSpecOptions(object):
-=======
-class ColumnSpecOptions:
->>>>>>> e1ab21e4
     """ Column spec options object - manages options for column specs.
 
     This class has limited functionality - mainly used to validate and document the options,
@@ -91,9 +87,8 @@
     #: the set of attributes that must be present for any columns
     required_properties = {'name', 'type'}
 
-    #: the set of attributes , we know about
+    #: the set of attributes that are permitted for any call to data generator `withColumn` or `withColumnSpec`
     allowed_properties = {'name', 'type', 'min', 'max', 'step',
-<<<<<<< HEAD
                           'prefix', 'random', 'distribution',
                           'range', 'base_column', 'base_column_type', 'values', 'base_columns',
                           'numColumns', 'numFeatures', 'structType',
@@ -105,21 +100,9 @@
                           'random_seed_method', 'random_seed',
                           'nullable', 'implicit'
 
-=======
-                      'prefix', 'random', 'distribution',
-                      'range', 'base_column', 'base_column_type', 'values', 'base_columns',
-                      'numColumns', 'numFeatures', 'structType',
-                      'begin', 'end', 'interval', 'expr', 'omit',
-                      'weights', 'description', 'continuous',
-                      'percent_nulls', 'template', 'format',
-                      'unique_values', 'data_range', 'text',
-                      'precision', 'scale',
-                      'random_seed_method', 'random_seed',
-                      'nullable', 'implicit'
->>>>>>> e1ab21e4
                           }
 
-    #: the set of disallowed column attributes
+    #: the set of disallowed column attributes for any call to data generator `withColumn` or `withColumnSpec`
     forbidden_properties = {
         'range'
     }
@@ -130,11 +113,7 @@
         'short': 65536
     }
 
-<<<<<<< HEAD
     def __init__(self, props, **kwargs):
-=======
-    def __init__(self, props):
->>>>>>> e1ab21e4
         self._column_spec_options = props
 
     def _getOrElse(self, key, default=None):
@@ -147,7 +126,6 @@
         return self._column_spec_options.get(key, None)
 
     def checkBoolOption(self, v, name=None, optional=True):
-<<<<<<< HEAD
         """ Check that option is either not specified or of type boolean
 
         :param v: value to test
@@ -155,9 +133,6 @@
         :param optional: If True (default), indicates that value is optional and
                          that `None` is a valid value for the option
         """
-=======
-        """ Check that option is either not specified or of type boolean"""
->>>>>>> e1ab21e4
         assert name is not None
         if optional:
             ensure(v is None or type(v) is bool,
@@ -187,11 +162,7 @@
         assert self[option] in option_values, "option: `{}` must have one of the values {}".format(option,
                                                                                                    option_values)
 
-<<<<<<< HEAD
     def checkValidColumnProperties(self, column_props):
-=======
-    def checkProperties(self, column_props):
->>>>>>> e1ab21e4
         """
             check that column definition properties are recognized
             and that the column definition has required properties
